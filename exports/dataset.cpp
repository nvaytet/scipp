/// @file
/// SPDX-License-Identifier: GPL-3.0-or-later
/// @author Simon Heybrock
/// Copyright &copy; 2018 ISIS Rutherford Appleton Laboratory, NScD Oak Ridge
/// National Laboratory, and European Spallation Source ERIC.
#include <variant>

#include <pybind11/eigen.h>
#include <pybind11/numpy.h>
#include <pybind11/operators.h>
#include <pybind11/pybind11.h>
#include <pybind11/stl.h>
#include <pybind11/stl_bind.h>

#include "convert.h"
#include "dataset.h"
#include "events.h"
#include "except.h"
#include "tag_util.h"
#include "tags.h"
#include "unit.h"
#include "zip_view.h"

namespace py = pybind11;

template <typename Collection>
auto getItemBySingleIndex(Collection &self,
                          const std::tuple<Dim, gsl::index> &index) {
  gsl::index idx{std::get<gsl::index>(index)};
  auto &dim = std::get<Dim>(index);
  auto sz = self.dimensions()[dim];
  if (idx <= -sz || idx >= sz) // index is out of range
    throw std::runtime_error("Dimension size is " +
                             std::to_string(self.dimensions()[dim]) +
                             ", can't treat " + std::to_string(idx));
  if (idx < 0)
    idx = sz + idx;
  return self(std::get<Dim>(index), idx);
}

template <class T> struct mutable_span_methods {
  static void add(py::class_<gsl::span<T>> &span) {
    span.def("__setitem__", [](gsl::span<T> &self, const gsl::index i,
                               const T value) { self[i] = value; });
  }
};
template <class T> struct mutable_span_methods<const T> {
  static void add(py::class_<gsl::span<const T>> &) {}
};

template <class T> void declare_span(py::module &m, const std::string &suffix) {
  py::class_<gsl::span<T>> span(m, (std::string("span_") + suffix).c_str());
  span.def("__getitem__", &gsl::span<T>::operator[],
           py::return_value_policy::reference)
      .def("size", &gsl::span<T>::size)
      .def("__len__", &gsl::span<T>::size)
      .def("__iter__", [](const gsl::span<T> &self) {
        return py::make_iterator(self.begin(), self.end());
      });
  mutable_span_methods<T>::add(span);
}

template <class... Keys>
void declare_VariableZipProxy(py::module &m, const std::string &suffix,
                              const Keys &... keys) {
  using Proxy = decltype(zip(std::declval<Dataset &>(), keys...));
  py::class_<Proxy> proxy(m,
                          (std::string("VariableZipProxy_") + suffix).c_str());
  proxy.def("__len__", &Proxy::size)
      .def("__getitem__", &Proxy::operator[])
      .def("__iter__",
           [](const Proxy &self) {
             return py::make_iterator(self.begin(), self.end());
           },
           // WARNING The py::keep_alive is really important. It prevents
           // deletion of the VariableZipProxy when its iterators are still in
           // use. This is necessary due to the underlying implementation, which
           // used ranges::view::zip based on temporary gsl::range.
           py::keep_alive<0, 1>());
}

template <class... Fields>
void declare_ItemZipProxy(py::module &m, const std::string &suffix) {
  using Proxy = ItemZipProxy<Fields...>;
  py::class_<Proxy> proxy(m, (std::string("ItemZipProxy_") + suffix).c_str());
  proxy.def("__len__", &Proxy::size)
      .def("__iter__",
           [](const Proxy &self) {
             return py::make_iterator(self.begin(), self.end());
           })
      .def("append",
           [](const Proxy &self,
              const std::tuple<typename Fields::value_type...> &item) {
             self.push_back(item);
           });
}

template <class... Fields>
void declare_ranges_pair(py::module &m, const std::string &suffix) {
  using Proxy = ranges::v3::common_pair<Fields &...>;
  py::class_<Proxy> proxy(
      m, (std::string("ranges_v3_common_pair_") + suffix).c_str());
  proxy.def("first", [](const Proxy &self) { return std::get<0>(self); })
      .def("second", [](const Proxy &self) { return std::get<1>(self); });
}

template <class T> std::string print(const T &item) {
  using dataset::to_string;
  using std::to_string;
  if constexpr (std::is_same_v<T, std::string>)
    return {'"' + item + "\", "};
  else if constexpr (std::is_same_v<T, Eigen::Vector3d>)
    return {"(Eigen::Vector3d), "};
  else if constexpr (std::is_same_v<T,
                                    boost::container::small_vector<double, 8>>)
    return {"(vector), "};
  else
    return to_string(item) + ", ";
}

template <class T>
void declare_VariableView(py::module &m, const std::string &suffix) {
  py::class_<VariableView<T>> view(
      m, (std::string("VariableView_") + suffix).c_str());
  view.def("__repr__",
           [](const VariableView<T> &self) {
             const gsl::index size = self.size();
             if (size == 0)
               return std::string("[]");
             std::string s = "[";
             for (gsl::index i = 0; i < self.size(); ++i) {
               if (i == 4 && size > 8) {
                 s += "..., ";
                 i = size - 4;
               }
               s += print(self[i]);
             }
             s.resize(s.size() - 2);
             s += "]";
             return s;
           })
      .def("__getitem__", &VariableView<T>::operator[],
           py::return_value_policy::reference)
      .def("__setitem__", [](VariableView<T> &self, const gsl::index i,
                             const T value) { self[i] = value; })
      .def("__len__", &VariableView<T>::size)
      .def("__iter__", [](const VariableView<T> &self) {
        return py::make_iterator(self.begin(), self.end());
      });
}

/// Helper to pass "default" dtype.
struct Empty {
  char dummy;
};

DType convertDType(const py::dtype type) {
  if (type.is(py::dtype::of<double>()))
    return dtype<double>;
  if (type.is(py::dtype::of<float>()))
    return dtype<float>;
  // See https://github.com/pybind/pybind11/pull/1329, int64_t not matching
  // numpy.int64 correctly.
  if (type.is(py::dtype::of<std::int64_t>()) ||
      (type.kind() == 'i' && type.itemsize() == 8))
    return dtype<int64_t>;
  if (type.is(py::dtype::of<int32_t>()))
    return dtype<int32_t>;
  if (type.is(py::dtype::of<bool>()))
    return dtype<bool>;
  throw std::runtime_error("unsupported dtype");
}

namespace detail {
template <class T> struct MakeVariable {
  static Variable apply(const Tag tag, const std::vector<Dim> &labels,
                        py::array data) {
    // Pybind11 converts py::array to py::array_t for us, with all sorts of
    // automatic conversions such as integer to double, if required.
    py::array_t<T> dataT(data);
    const py::buffer_info info = dataT.request();
    Dimensions dims(labels, info.shape);
    auto *ptr = (T *)info.ptr;
    return ::makeVariable<T, ssize_t>(tag, dims, info.strides, ptr);
  }
};

template <class T> struct MakeVariableDefaultInit {
  static Variable apply(const Tag tag, const std::vector<Dim> &labels,
                        const py::tuple &shape) {
    Dimensions dims(labels, shape.cast<std::vector<gsl::index>>());
    return ::makeVariable<T>(tag, dims);
  }
};

Variable makeVariable(const Tag tag, const std::vector<Dim> &labels,
                      py::array &data,
                      py::dtype dtype = py::dtype::of<Empty>()) {
  const py::buffer_info info = data.request();
  // Use custom dtype, otherwise dtype of data.
  const auto dtypeTag = dtype.is(py::dtype::of<Empty>())
                            ? convertDType(data.dtype())
                            : convertDType(dtype);
  return CallDType<double, float, int64_t, int32_t, char,
                   bool>::apply<detail::MakeVariable>(dtypeTag, tag, labels,
                                                      data);
}

Variable makeVariableDefaultInit(const Tag tag, const std::vector<Dim> &labels,
                                 const py::tuple &shape,
                                 py::dtype dtype = py::dtype::of<Empty>()) {
  // TODO Numpy does not support strings, how can we specify std::string as a
  // dtype? The same goes for other, more complex item types we need for
  // variables. Do we need an overload with a dtype arg that does not use
  // py::dtype?
  const auto dtypeTag = dtype.is(py::dtype::of<Empty>()) ? defaultDType(tag)
                                                         : convertDType(dtype);
  return CallDType<double, float, int64_t, int32_t, char, bool, Dataset,
                   typename Data::EventTofs_t::type, Eigen::Vector3d>::
      apply<detail::MakeVariableDefaultInit>(dtypeTag, tag, labels, shape);
}

namespace Key {
using Tag = Tag;
using TagName = std::pair<Tag, const std::string &>;
auto get(const Key::Tag &key) {
  static const std::string empty;
  return std::tuple(key, empty);
}
auto get(const Key::TagName &key) { return key; }
} // namespace Key

template <class K>
void insertDefaultInit(
    Dataset &self, const K &key,
    const std::tuple<const std::vector<Dim> &, py::tuple> &data) {
  const auto & [ tag, name ] = Key::get(key);
  const auto & [ labels, array ] = data;
  auto var = makeVariableDefaultInit(tag, labels, array);
  if (!name.empty())
    var.setName(name);
  self.insert(std::move(var));
}

template <class K>
void insert_ndarray(
    Dataset &self, const K &key,
    const std::tuple<const std::vector<Dim> &, py::array &> &data) {
  const auto & [ tag, name ] = Key::get(key);
  const auto & [ labels, array ] = data;
  const auto dtypeTag = convertDType(array.dtype());
  auto var = CallDType<double, float, int64_t, int32_t, char,
                       bool>::apply<detail::MakeVariable>(dtypeTag, tag, labels,
                                                          array);
  if (!name.empty())
    var.setName(name);
  self.insert(std::move(var));
}

// Note the concretely typed py::array_t. If we use py::array it will not match
// plain Python arrays.
template <class T, class K>
void insert_conv(
    Dataset &self, const K &key,
    const std::tuple<const std::vector<Dim> &, py::array_t<T> &> &data) {
  const auto & [ tag, name ] = Key::get(key);
  const auto & [ labels, array ] = data;
  // TODO This is converting back and forth between py::array and py::array_t,
  // can we do this in a better way?
  auto var = detail::MakeVariable<T>::apply(tag, labels, array);
  if (!name.empty())
    var.setName(name);
  self.insert(std::move(var));
}

template <class T, class K>
void insert_0D(Dataset &self, const K &key,
               const std::tuple<const std::vector<Dim> &, T &> &data) {
  const auto & [ tag, name ] = Key::get(key);
  const auto & [ labels, value ] = data;
  if (!labels.empty())
    throw std::runtime_error(
        "Got 0-D data, but nonzero number of dimension labels.");
  auto var = ::makeVariable<T>(tag, {}, {value});
  if (!name.empty())
    var.setName(name);
  self.insert(std::move(var));
}

template <class T, class K>
void insert_1D(
    Dataset &self, const K &key,
    const std::tuple<const std::vector<Dim> &, std::vector<T> &> &data) {
  const auto & [ tag, name ] = Key::get(key);
  const auto & [ labels, array ] = data;
  Dimensions dims{labels, {static_cast<gsl::index>(array.size())}};
  auto var = ::makeVariable<T>(tag, dims, array);
  if (!name.empty())
    var.setName(name);
  self.insert(std::move(var));
}

template <class Var, class K>
void insert(Dataset &self, const K &key, const Var &var) {
  const auto & [ tag, name ] = Key::get(key);
  if (self.contains(tag, name))
    if (self(tag, name) == var)
      return;
  Variable copy(var);
  copy.setTag(tag);
  if (!name.empty())
    copy.setName(name);
  self.insert(std::move(copy));
}

// Add size factor.
template <class T>
std::vector<gsl::index> numpy_strides(const std::vector<gsl::index> &s) {
  std::vector<gsl::index> strides(s.size());
  gsl::index elemSize = sizeof(T);
  for (size_t i = 0; i < strides.size(); ++i) {
    strides[i] = elemSize * s[i];
  }
  return strides;
}

template <class T> struct SetData {
  static void apply(const VariableSlice &slice, const py::array &data) {
    // Pybind11 converts py::array to py::array_t for us, with all sorts of
    // automatic conversions such as integer to double, if required.
    py::array_t<T> dataT(data);

    const auto &dims = slice.dimensions();
    const py::buffer_info info = dataT.request();
    const auto &shape = dims.shape();
    if (!std::equal(info.shape.begin(), info.shape.end(), shape.begin(),
                    shape.end()))
      throw std::runtime_error(
          "Shape mismatch when setting data from numpy array.");

    auto buf = slice.span<T>();
    auto *ptr = (T *)info.ptr;
    std::copy(ptr, ptr + slice.size(), buf.begin());
  }
};

template <class T, class K>
void setData(T &self, const K &key, const py::array &data) {
  const auto & [ tag, name ] = Key::get(key);
  const auto slice = self(tag, name);
  CallDType<double, float, int64_t, int32_t, char,
            bool>::apply<detail::SetData>(slice.dtype(), slice, data);
}

template <class T>
auto pySlice(T &source, const std::tuple<Dim, const py::slice> &index)
    -> decltype(source(Dim::Invalid, 0)) {
  const auto & [ dim, indices ] = index;
  size_t start, stop, step, slicelength;
  const auto size = source.dimensions()[dim];
  if (!indices.compute(size, &start, &stop, &step, &slicelength))
    throw py::error_already_set();
  if (step != 1)
    throw std::runtime_error("Step must be 1");
  return source(dim, start, stop);
}

void setVariableSlice(VariableSlice &self,
                      const std::tuple<Dim, gsl::index> &index,
                      const py::array &data) {
  auto slice = self(std::get<Dim>(index), std::get<gsl::index>(index));
  CallDType<double, float, int64_t, int32_t, char,
            bool>::apply<detail::SetData>(slice.dtype(), slice, data);
}

void setVariableSliceRange(VariableSlice &self,
                           const std::tuple<Dim, const py::slice> &index,
                           const py::array &data) {
  auto slice = pySlice(self, index);
  CallDType<double, float, int64_t, int32_t, char,
            bool>::apply<detail::SetData>(slice.dtype(), slice, data);
}
} // namespace detail

template <class T> struct MakePyBufferInfoT {
  static py::buffer_info apply(VariableSlice &view) {
    return py::buffer_info(
        view.template span<T>().data(), /* Pointer to buffer */
        sizeof(T),                      /* Size of one scalar */
        py::format_descriptor<
            std::conditional_t<std::is_same_v<T, bool>, bool, T>>::
            format(),              /* Python struct-style format descriptor */
        view.dimensions().count(), /* Number of dimensions */
        view.dimensions().shape(), /* Buffer dimensions */
        detail::numpy_strides<T>(
            view.strides()) /* Strides (in bytes) for each index */
    );
  }
};

py::buffer_info make_py_buffer_info(VariableSlice &view) {
  return CallDType<double, float, int64_t, int32_t, char,
                   bool>::apply<MakePyBufferInfoT>(view.dtype(), view);
}

template <class T, class Var> auto as_py_array_t(py::object &obj, Var &view) {
  // TODO Should `Variable` also have a `strides` method?
  const auto strides = VariableSlice(view).strides();
  using py_T = std::conditional_t<std::is_same_v<T, bool>, bool, T>;
  return py::array_t<py_T>{view.dimensions().shape(),
                           detail::numpy_strides<T>(strides),
                           (py_T *)view.template span<T>().data(), obj};
}

template <class Var, class... Ts>
std::variant<py::array_t<Ts>...> as_py_array_t_variant(py::object &obj) {
  auto &view = obj.cast<Var &>();
  switch (view.dtype()) {
  case dtype<double>:
    return {as_py_array_t<double>(obj, view)};
  case dtype<float>:
    return {as_py_array_t<float>(obj, view)};
  case dtype<int64_t>:
    return {as_py_array_t<int64_t>(obj, view)};
  case dtype<int32_t>:
    return {as_py_array_t<int32_t>(obj, view)};
  case dtype<char>:
    return {as_py_array_t<char>(obj, view)};
  case dtype<bool>:
    return {as_py_array_t<bool>(obj, view)};
  default:
    throw std::runtime_error("not implemented for this type.");
  }
}

template <class... Ts> struct as_VariableViewImpl {
  template <class Var>
  static std::variant<std::conditional_t<
      std::is_same_v<Var, Variable>, gsl::span<underlying_type_t<Ts>>,
      VariableView<underlying_type_t<Ts>>>...>
  get(Var &view) {
    switch (view.dtype()) {
    case dtype<double>:
      return {view.template span<double>()};
    case dtype<float>:
      return {view.template span<float>()};
    case dtype<int64_t>:
      return {view.template span<int64_t>()};
    case dtype<int32_t>:
      return {view.template span<int32_t>()};
    case dtype<char>:
      return {view.template span<char>()};
    case dtype<bool>:
      return {view.template span<bool>()};
    case dtype<std::string>:
      return {view.template span<std::string>()};
    case dtype<boost::container::small_vector<double, 8>>:
      return {view.template span<boost::container::small_vector<double, 8>>()};
    case dtype<Dataset>:
      return {view.template span<Dataset>()};
    case dtype<Eigen::Vector3d>:
      return {view.template span<Eigen::Vector3d>()};
    default:
      throw std::runtime_error("not implemented for this type.");
    }
  }

  // Return a scalar value from a variable, implicitly requiring that the
  // variable is 0-dimensional and thus has only a single item.
  template <class Var> static py::object scalar(Var &view) {
    dataset::expect::equals(Dimensions(), view.dimensions());
    return std::visit(
        [](const auto &data) {
          return py::cast(data[0], py::return_value_policy::reference);
        },
        get(view));
  }
  // Set a scalar value in a variable, implicitly requiring that the
  // variable is 0-dimensional and thus has only a single item.
  template <class Var> static void set_scalar(Var &view, const py::object &o) {
    dataset::expect::equals(Dimensions(), view.dimensions());
    std::visit(
        [&o](const auto &data) {
          data[0] = o.cast<typename std::decay_t<decltype(data)>::value_type>();
        },
        get(view));
  }
};

using as_VariableView =
    as_VariableViewImpl<double, float, int64_t, int32_t, char, bool,
                        std::string, boost::container::small_vector<double, 8>,
                        Dataset, Eigen::Vector3d>;

class SubsetHelper {
public:
  template <class D> SubsetHelper(D &d) : m_data(d) {}
  auto subset(const std::string &name) const { return m_data.subset(name); }
  auto subset(const Tag tag, const std::string &name) const {
    return m_data.subset(tag, name);
  }

private:
  DatasetSlice m_data;
};

using small_vector = boost::container::small_vector<double, 8>;
PYBIND11_MAKE_OPAQUE(small_vector);

PYBIND11_MODULE(dataset, m) {
  py::bind_vector<boost::container::small_vector<double, 8>>(
      m, "SmallVectorDouble8");

  py::enum_<Dim>(m, "Dim")
      .value("Component", Dim::Component)
      .value("DeltaE", Dim::DeltaE)
      .value("Detector", Dim::Detector)
      .value("DetectorScan", Dim::DetectorScan)
      .value("Energy", Dim::Energy)
      .value("Event", Dim::Event)
      .value("Invalid", Dim::Invalid)
      .value("Monitor", Dim::Monitor)
      .value("Polarization", Dim::Polarization)
      .value("Position", Dim::Position)
      .value("Q", Dim::Q)
      .value("Row", Dim::Row)
      .value("Run", Dim::Run)
      .value("Spectrum", Dim::Spectrum)
      .value("Temperature", Dim::Temperature)
      .value("Time", Dim::Time)
      .value("Tof", Dim::Tof)
      .value("Qx", Dim::Qx)
      .value("Qy", Dim::Qy)
      .value("Qz", Dim::Qz)
      .value("X", Dim::X)
      .value("Y", Dim::Y)
      .value("Z", Dim::Z);

  py::class_<Tag>(m, "Tag")
      .def(py::self == py::self)
      .def("__repr__",
           [](const Tag &self) { return dataset::to_string(self, "."); });

  // Runtime tags are sufficient in Python, not exporting Tag child classes.
  auto coord_tags = m.def_submodule("Coord");
  coord_tags.attr("Monitor") = Tag(Coord::Monitor);
  coord_tags.attr("DetectorInfo") = Tag(Coord::DetectorInfo);
  coord_tags.attr("ComponentInfo") = Tag(Coord::ComponentInfo);
  coord_tags.attr("Qx") = Tag(Coord::Qx);
  coord_tags.attr("Qy") = Tag(Coord::Qy);
  coord_tags.attr("Qz") = Tag(Coord::Qz);
  coord_tags.attr("X") = Tag(Coord::X);
  coord_tags.attr("Y") = Tag(Coord::Y);
  coord_tags.attr("Z") = Tag(Coord::Z);
  coord_tags.attr("Tof") = Tag(Coord::Tof);
  coord_tags.attr("Energy") = Tag(Coord::Energy);
  coord_tags.attr("DeltaE") = Tag(Coord::DeltaE);
  coord_tags.attr("Ei") = Tag(Coord::Ei);
  coord_tags.attr("Ef") = Tag(Coord::Ef);
  coord_tags.attr("DetectorId") = Tag(Coord::DetectorId);
  coord_tags.attr("SpectrumNumber") = Tag(Coord::SpectrumNumber);
  coord_tags.attr("DetectorGrouping") = Tag(Coord::DetectorGrouping);
  coord_tags.attr("Row") = Tag(Coord::Row);
  coord_tags.attr("Run") = Tag(Coord::Run);
  coord_tags.attr("Polarization") = Tag(Coord::Polarization);
  coord_tags.attr("Temperature") = Tag(Coord::Temperature);
  coord_tags.attr("FuzzyTemperature") = Tag(Coord::FuzzyTemperature);
  coord_tags.attr("Time") = Tag(Coord::Time);
  coord_tags.attr("TimeInterval") = Tag(Coord::TimeInterval);
  coord_tags.attr("Mask") = Tag(Coord::Mask);
  coord_tags.attr("Position") = Tag(Coord::Position);

  auto data_tags = m.def_submodule("Data");
  data_tags.attr("Tof") = Tag(Data::Tof);
  data_tags.attr("PulseTime") = Tag(Data::PulseTime);
  data_tags.attr("Value") = Tag(Data::Value);
  data_tags.attr("Variance") = Tag(Data::Variance);
  data_tags.attr("StdDev") = Tag(Data::StdDev);
  data_tags.attr("Events") = Tag(Data::Events);
  data_tags.attr("EventTofs") = Tag(Data::EventTofs);
  data_tags.attr("EventPulseTimes") = Tag(Data::EventPulseTimes);

  auto attr_tags = m.def_submodule("Attr");
  attr_tags.attr("ExperimentLog") = Tag(Attr::ExperimentLog);
  attr_tags.attr("Monitor") = Tag(Attr::Monitor);

  declare_span<double>(m, "double");
  declare_span<float>(m, "float");
  declare_span<Bool>(m, "bool");
  declare_span<const double>(m, "double_const");
  declare_span<const long>(m, "long_const");
  declare_span<long>(m, "long");
  declare_span<const std::string>(m, "string_const");
  declare_span<std::string>(m, "string");
  declare_span<const Dim>(m, "Dim_const");
  declare_span<Dataset>(m, "Dataset");
  declare_span<Eigen::Vector3d>(m, "Eigen_Vector3d");

  declare_VariableView<double>(m, "double");
  declare_VariableView<float>(m, "float");
  declare_VariableView<int64_t>(m, "int64");
  declare_VariableView<int32_t>(m, "int32");
  declare_VariableView<std::string>(m, "string");
  declare_VariableView<char>(m, "char");
  declare_VariableView<Bool>(m, "bool");
  declare_VariableView<boost::container::small_vector<double, 8>>(
      m, "SmallVectorDouble8");
  declare_VariableView<Dataset>(m, "Dataset");
  declare_VariableView<Eigen::Vector3d>(m, "Eigen_Vector3d");

  py::class_<Unit>(m, "Unit")
      .def(py::init())
      .def("__repr__", [](const Unit &u) -> std::string { return u.name(); })
      .def_property_readonly("name", &Unit::name)
      .def(py::self + py::self)
      .def(py::self - py::self)
      .def(py::self * py::self)
      .def(py::self / py::self)
      .def(py::self == py::self)
      .def(py::self != py::self);

  auto units = m.def_submodule("units");
  units.attr("dimensionless") = Unit(units::dimensionless);
  units.attr("m") = Unit(units::m);
  units.attr("counts") = Unit(units::counts);
  units.attr("s") = Unit(units::s);
  units.attr("kg") = Unit(units::kg);
  units.attr("K") = Unit(units::K);
  units.attr("angstrom") = Unit(units::angstrom);
  units.attr("meV") = Unit(units::meV);
  units.attr("us") = Unit(units::us);

  declare_VariableZipProxy(m, "", Access::Key(Data::EventTofs),
                           Access::Key(Data::EventPulseTimes));
  declare_ItemZipProxy<small_vector, small_vector>(m, "");
  declare_ranges_pair<double, double>(m, "double_double");

  py::class_<Dimensions>(m, "Dimensions")
      .def(py::init<>())
      .def("__repr__",
           [](const Dimensions &self) {
             std::string out = "Dimensions = " + dataset::to_string(self, ".");
             return out;
           })
      .def("__len__", &Dimensions::count)
      .def("__contains__", [](const Dimensions &self,
                              const Dim dim) { return self.contains(dim); })
      .def("__getitem__",
           py::overload_cast<const Dim>(&Dimensions::operator[], py::const_))
      .def_property_readonly("labels", &Dimensions::labels)
      .def_property_readonly("shape", &Dimensions::shape)
      .def("add", &Dimensions::add)
      .def("size",
           py::overload_cast<const Dim>(&Dimensions::operator[], py::const_))
      .def(py::self == py::self)
      .def(py::self != py::self);

  PYBIND11_NUMPY_DTYPE(Empty, dummy);

  py::class_<Variable>(m, "Variable")
      .def(py::init(&detail::makeVariableDefaultInit), py::arg("tag"),
           py::arg("labels"), py::arg("shape"),
           py::arg("dtype") = py::dtype::of<Empty>())
      .def(py::init([](const double data, const Unit &unit) {
             Variable var(Data::Value, {}, {data});
             var.setUnit(unit);
             return var;
           }),
           py::arg("data"), py::arg("unit") = Unit(units::dimensionless))
      // TODO Need to add overload for std::vector<std::string>, etc., see
      // Dataset.__setitem__
      .def(py::init(&detail::makeVariable), py::arg("tag"), py::arg("labels"),
           py::arg("data"), py::arg("dtype") = py::dtype::of<Empty>())
      .def(py::init<const VariableSlice &>())
      .def("__getitem__", detail::pySlice<Variable>, py::keep_alive<0, 1> ())
      .def("copy", [](const Variable &self) { return self; })
      .def("__copy__", [](Variable &self) { return Variable(self); })
      .def("__deepcopy__",
           [](Variable &self, py::dict) { return Variable(self); })
      .def_property_readonly("tag", &Variable::tag)
      .def_property("name", [](const Variable &self) { return self.name(); },
                    &Variable::setName)
      .def_property("unit", &Variable::unit, &Variable::setUnit)
      .def_property_readonly("is_coord", &Variable::isCoord)
      .def_property_readonly("is_data", &Variable::isData)
      .def_property_readonly("is_attr", &Variable::isAttr)
      .def_property_readonly(
          "dimensions", [](const Variable &self) { return self.dimensions(); })
      .def_property_readonly(
          "numpy", &as_py_array_t_variant<Variable, double, float, int64_t,
                                          int32_t, char, bool>)
      .def_property_readonly("data", &as_VariableView::get<Variable>)
      .def_property("scalar", &as_VariableView::scalar<Variable>,
                    &as_VariableView::set_scalar<Variable>,
                    "The only data point for a 0-dimensional "
                    "variable. Raises an exception if the variable is "
                    "not 0-dimensional.")
      .def(py::self == py::self, py::call_guard<py::gil_scoped_release>())
      .def(py::self + py::self, py::call_guard<py::gil_scoped_release>())
      .def(py::self + double(), py::call_guard<py::gil_scoped_release>())
      .def(py::self - py::self, py::call_guard<py::gil_scoped_release>())
      .def(py::self - double(), py::call_guard<py::gil_scoped_release>())
      .def(py::self * py::self, py::call_guard<py::gil_scoped_release>())
      .def(py::self * double(), py::call_guard<py::gil_scoped_release>())
      .def(py::self / py::self, py::call_guard<py::gil_scoped_release>())
      .def(py::self / double(), py::call_guard<py::gil_scoped_release>())
      .def(py::self += py::self, py::call_guard<py::gil_scoped_release>())
      .def(py::self += double(), py::call_guard<py::gil_scoped_release>())
      .def(py::self -= py::self, py::call_guard<py::gil_scoped_release>())
      .def(py::self -= double(), py::call_guard<py::gil_scoped_release>())
      .def(py::self *= py::self, py::call_guard<py::gil_scoped_release>())
      .def(py::self *= double(), py::call_guard<py::gil_scoped_release>())
      .def(py::self /= py::self, py::call_guard<py::gil_scoped_release>())
      .def(py::self /= double(), py::call_guard<py::gil_scoped_release>())
      .def(py::self == py::self, py::call_guard<py::gil_scoped_release>())
      .def(py::self != py::self, py::call_guard<py::gil_scoped_release>())
      .def("__eq__", [](Variable &a, VariableSlice &b) { return a == b; },
           py::is_operator())
      .def("__ne__", [](Variable &a, VariableSlice &b) { return a != b; },
           py::is_operator())
      .def("__add__", [](Variable &a, VariableSlice &b) { return a + b; },
           py::is_operator())
      .def("__sub__", [](Variable &a, VariableSlice &b) { return a - b; },
           py::is_operator())
      .def("__mul__", [](Variable &a, VariableSlice &b) { return a * b; },
           py::is_operator())
      .def("__truediv__", [](Variable &a, VariableSlice &b) { return a / b; },
           py::is_operator())
      .def("__iadd__", [](Variable &a, VariableSlice &b) { return a += b; },
           py::is_operator())
      .def("__isub__", [](Variable &a, VariableSlice &b) { return a -= b; },
           py::is_operator())
      .def("__imul__", [](Variable &a, VariableSlice &b) { return a *= b; },
           py::is_operator())
      .def("__itruediv__", [](Variable &a, VariableSlice &b) { return a /= b; },
           py::is_operator())
      .def("__radd__", [](Variable &a, double &b) { return a + b; },
           py::is_operator())
      .def("__rsub__", [](Variable &a, double &b) { return b - a; },
           py::is_operator())
      .def("__rmul__", [](Variable &a, double &b) { return a * b; },
           py::is_operator())
      .def("__len__", &Variable::size)
      .def("__repr__",
           [](const Variable &self) { return dataset::to_string(self, "."); });

  py::class_<VariableSlice> view(m, "VariableSlice", py::buffer_protocol());
  view.def_buffer(&make_py_buffer_info);
  view.def_property_readonly(
          "dimensions",
          [](const VariableSlice &self) { return self.dimensions(); },
          py::return_value_policy::copy)
      .def("__len__",
           [](const VariableSlice &self) {
             const auto &dims = self.dimensions();
             if (dims.count() == 0)
               throw std::runtime_error("len() of unsized object.");
             return dims.shape()[0];
           })
      .def_property_readonly("is_coord", &VariableSlice::isCoord)
      .def_property_readonly("is_data", &VariableSlice::isData)
      .def_property_readonly("is_attr", &VariableSlice::isAttr)
      .def_property_readonly("tag", &VariableSlice::tag)
      .def_property_readonly("name", &VariableSlice::name)
      .def_property("unit", &VariableSlice::unit, &VariableSlice::setUnit)
      .def("__getitem__",
           [](VariableSlice &self, const std::tuple<Dim, gsl::index> &index) {
             return getItemBySingleIndex(self, index);
           }, py::keep_alive<0,1>())
      .def("__getitem__", &detail::pySlice<VariableSlice>, py::keep_alive<0,1>())
      .def("__getitem__",
           [](VariableSlice &self, const std::map<Dim, const gsl::index> d) {
             auto slice(self);
             for (auto item : d)
               slice = slice(item.first, item.second);
             return slice;
           }, py::keep_alive<0,1>())
      .def("__setitem__", &detail::setVariableSlice)
      .def("__setitem__", &detail::setVariableSliceRange)
      .def("copy", [](const VariableSlice &self) { return Variable(self); })
      .def("__copy__", [](VariableSlice &self) { return Variable(self); })
      .def("__deepcopy__",
           [](VariableSlice &self, py::dict) { return Variable(self); })
      .def_property_readonly(
          "numpy", &as_py_array_t_variant<VariableSlice, double, float, int64_t,
                                          int32_t, char, bool>)
      .def_property_readonly("data", &as_VariableView::get<VariableSlice>)
      .def_property("scalar", &as_VariableView::scalar<VariableSlice>,
                    &as_VariableView::set_scalar<VariableSlice>,
                    "The only data point for a 0-dimensional "
                    "variable. Raises an exception of the variable is "
                    "not 0-dimensional.")
      .def(py::self += py::self, py::call_guard<py::gil_scoped_release>())
      .def(py::self -= py::self, py::call_guard<py::gil_scoped_release>())
      .def(py::self *= py::self, py::call_guard<py::gil_scoped_release>())
      .def(py::self /= py::self, py::call_guard<py::gil_scoped_release>())
      .def(py::self + py::self, py::call_guard<py::gil_scoped_release>())
      .def(py::self - py::self, py::call_guard<py::gil_scoped_release>())
      .def(py::self * py::self, py::call_guard<py::gil_scoped_release>())
      .def(py::self / py::self, py::call_guard<py::gil_scoped_release>())
      .def(py::self == py::self, py::call_guard<py::gil_scoped_release>())
      .def(py::self != py::self, py::call_guard<py::gil_scoped_release>())
      .def(py::self += double(), py::call_guard<py::gil_scoped_release>())
      .def(py::self -= double(), py::call_guard<py::gil_scoped_release>())
      .def(py::self *= double(), py::call_guard<py::gil_scoped_release>())
      .def(py::self /= double(), py::call_guard<py::gil_scoped_release>())
      .def(py::self + double(), py::call_guard<py::gil_scoped_release>())
      .def(py::self - double(), py::call_guard<py::gil_scoped_release>())
      .def(py::self * double(), py::call_guard<py::gil_scoped_release>())
      .def(py::self / double(), py::call_guard<py::gil_scoped_release>())
      .def("__eq__", [](VariableSlice &a, Variable &b) { return a == b; },
           py::is_operator())
      .def("__ne__", [](VariableSlice &a, Variable &b) { return a != b; },
           py::is_operator())
      .def("__add__", [](VariableSlice &a, Variable &b) { return a + b; },
           py::is_operator())
      .def("__sub__", [](VariableSlice &a, Variable &b) { return a - b; },
           py::is_operator())
      .def("__mul__", [](VariableSlice &a, Variable &b) { return a * b; },
           py::is_operator())
      .def("__truediv__", [](VariableSlice &a, Variable &b) { return a / b; },
           py::is_operator())
      .def("__iadd__", [](VariableSlice &a, Variable &b) { return a += b; },
           py::is_operator())
      .def("__isub__", [](VariableSlice &a, Variable &b) { return a -= b; },
           py::is_operator())
      .def("__imul__", [](VariableSlice &a, Variable &b) { return a *= b; },
           py::is_operator())
      .def("__itruediv__", [](VariableSlice &a, Variable &b) { return a / b; },
           py::is_operator())
      .def("__radd__", [](VariableSlice &a, double &b) { return a + b; },
           py::is_operator())
      .def("__rsub__", [](VariableSlice &a, double &b) { return b - a; },
           py::is_operator())
      .def("__rmul__", [](VariableSlice &a, double &b) { return a * b; },
           py::is_operator())
      .def("__repr__", [](const VariableSlice &self) {
        return dataset::to_string(self, ".");
      });

  // Implicit conversion VariableSlice -> Variable. Reduces need for excessive
  // operator overload definitions
  py::implicitly_convertible<VariableSlice, Variable>();

  py::class_<SubsetHelper>(m, "SubsetHelper")
      .def("__getitem__",
           [](SubsetHelper &self, const std::string &name) {
             return self.subset(name);
           }, py::keep_alive<0,1>())
      .def("__getitem__",
           [](SubsetHelper &self,
              const std::tuple<const Tag, const std::string &> &index) {
             const auto & [ tag, name ] = index;
             return self.subset(tag, name);
           }, py::keep_alive<0,1>())
      .def("__setitem__",
           [](SubsetHelper &self, const std::string &name,
              const DatasetSlice &data) { self.subset(name).assign(data); })
      .def("__setitem__",
           [](SubsetHelper &self,
              const std::tuple<const Tag, const std::string &> &index,
              const DatasetSlice &data) {
             const auto & [ tag, name ] = index;
             self.subset(tag, name).assign(data);
           });

  py::class_<DatasetSlice>(m, "DatasetSlice")
      .def(py::init<Dataset &>())
      .def_property_readonly(
          "dimensions",
          [](const DatasetSlice &self) { return self.dimensions(); })
      .def("__len__", &DatasetSlice::size)
      .def("__iter__",
           [](DatasetSlice &self) {
             return py::make_iterator(self.begin(), self.end());
           },
           py::keep_alive<0, 1>())
      .def("__contains__", &DatasetSlice::contains, py::arg("tag"),
           py::arg("name") = "")
      .def("__contains__",
           [](const DatasetSlice &self,
              const std::tuple<const Tag, const std::string> &key) {
             return self.contains(std::get<0>(key), std::get<1>(key));
           })
      .def("__getitem__",
           [](DatasetSlice &self, const std::tuple<Dim, gsl::index> &index) {
             return getItemBySingleIndex(self, index);
           }, py::keep_alive<0,1>())
      .def("__getitem__", &detail::pySlice<DatasetSlice>, py::keep_alive<0,1>())
      .def("__getitem__",
           [](DatasetSlice &self, const Tag &tag) { return self(tag); }, py::keep_alive<0,1>())
      .def(
          "__getitem__",
          [](DatasetSlice &self, const std::pair<Tag, const std::string> &key) {
            return self(key.first, key.second);
<<<<<<< HEAD
          })
      .def("copy", [](const DatasetSlice &self) { return Dataset(self); })
=======
          }, py::keep_alive<0,1>())
>>>>>>> c8c1ca36
      .def("__copy__", [](DatasetSlice &self) { return Dataset(self); })
      .def("__deepcopy__",
           [](DatasetSlice &self, py::dict) { return Dataset(self); })
      .def_property_readonly(
          "subset", [](DatasetSlice &self) { return SubsetHelper(self); })
      .def("__setitem__",
           [](DatasetSlice &self, const std::tuple<Dim, py::slice> &index,
              const DatasetSlice &other) {
             detail::pySlice(self, index).assign(other);
           })
      .def("__setitem__",
           [](DatasetSlice &self, const std::tuple<Dim, gsl::index> &index,
              const DatasetSlice &other) {
             const auto & [ dim, i ] = index;
             self(dim, i).assign(other);
           })
      .def("__setitem__", detail::setData<DatasetSlice, detail::Key::Tag>)
      .def("__setitem__", detail::setData<DatasetSlice, detail::Key::TagName>)
      .def(py::self + py::self, py::call_guard<py::gil_scoped_release>())
      .def(py::self - py::self, py::call_guard<py::gil_scoped_release>())
      .def(py::self += py::self, py::call_guard<py::gil_scoped_release>())
      .def(py::self -= py::self, py::call_guard<py::gil_scoped_release>())
      .def(py::self *= py::self, py::call_guard<py::gil_scoped_release>())
      .def(py::self == py::self, py::call_guard<py::gil_scoped_release>())
      .def(py::self != py::self, py::call_guard<py::gil_scoped_release>())
      .def(py::self + double(), py::call_guard<py::gil_scoped_release>())
      .def(py::self - double(), py::call_guard<py::gil_scoped_release>())
      .def(py::self * double(), py::call_guard<py::gil_scoped_release>())
      .def(py::self / double(), py::call_guard<py::gil_scoped_release>())
      .def(py::self += double(), py::call_guard<py::gil_scoped_release>())
      .def(py::self -= double(), py::call_guard<py::gil_scoped_release>())
      .def(py::self *= double(), py::call_guard<py::gil_scoped_release>())
      .def("__eq__",
           [](const DatasetSlice &self, const Dataset &other) {
             return self == other;
           },
           py::call_guard<py::gil_scoped_release>())
      .def("__ne__",
           [](const DatasetSlice &self, const Dataset &other) {
             return self != other;
           },
           py::call_guard<py::gil_scoped_release>())
      .def("__add__",
           [](const DatasetSlice &self, const Dataset &other) {
             return self + other;
           },
           py::call_guard<py::gil_scoped_release>())
      .def("__sub__",
           [](const DatasetSlice &self, const Dataset &other) {
             return self - other;
           },
           py::call_guard<py::gil_scoped_release>())
      .def("__mul__",
           [](const DatasetSlice &self, const Dataset &other) {
             return self * other;
           },
           py::call_guard<py::gil_scoped_release>())
      .def("__iadd__",
           [](const DatasetSlice &self, const Dataset &other) {
             return self += other;
           },
           py::call_guard<py::gil_scoped_release>())
      .def("__isub__",
           [](const DatasetSlice &self, const Dataset &other) {
             return self -= other;
           },
           py::call_guard<py::gil_scoped_release>())
      .def("__imul__",
           [](const DatasetSlice &self, const Dataset &other) {
             return self *= other;
           },
           py::call_guard<py::gil_scoped_release>())
      .def("__radd__",
           [](const DatasetSlice &self, double &other) { return self + other; },
           py::is_operator())
      .def("__rsub__",
           [](const DatasetSlice &self, double &other) { return other - self; },
           py::is_operator())
      .def("__rmul__",
           [](const DatasetSlice &self, double &other) { return self * other; },
           py::is_operator())
      .def("__repr__", [](const DatasetSlice &self) {
        return dataset::to_string(self, ".");
      });

  py::class_<Dataset>(m, "Dataset")
      .def(py::init<>())
      .def(py::init<const DatasetSlice &>())
      .def_property_readonly(
          "dimensions", [](const Dataset &self) { return self.dimensions(); })
      .def("__len__", &Dataset::size)
      .def("__repr__",
           [](const Dataset &self) { return dataset::to_string(self, "."); })
      .def("__iter__",
           [](Dataset &self) {
             return py::make_iterator(self.begin(), self.end());
           })
      .def("__contains__", &Dataset::contains, py::arg("tag"),
           py::arg("name") = "")
      .def("__contains__",
           [](const Dataset &self,
              const std::tuple<const Tag, const std::string> &key) {
             return self.contains(std::get<0>(key), std::get<1>(key));
           })
      .def("__delitem__",
           py::overload_cast<const Tag, const std::string &>(&Dataset::erase),
           py::arg("tag"), py::arg("name") = "")
      .def("__delitem__",
           [](Dataset &self,
              const std::tuple<const Tag, const std::string &> &key) {
             self.erase(std::get<0>(key), std::get<1>(key));
           })
      // TODO: This __getitem__ is here only to prevent unhandled errors when
      // trying to get a dataset slice by supplying only a Dimension, e.g.
      // dataset[Dim.X]. By default, an implicit conversion between Dim and
      // gsl::index is attempted and the __getitem__ then crashes when
      // self[index] is performed below. This fix covers only one case and we
      // need to find a better way of protecting all unsopprted cases. This
      // should ideally fail with a TypeError, in the same way as if only a
      // string is supplied, e.g. dataset["a"].
      .def("__getitem__",
           [](Dataset &, const Dim &) {
             throw std::runtime_error("Syntax error: cannot get slice with "
                                      "just a Dim, please use dataset[Dim.X, "
                                      ":]");
           })
      .def("__getitem__",
           [](Dataset &self, const gsl::index index) { return self[index]; }, py::keep_alive<0,1>())
      .def("__getitem__",
           [](Dataset &self, const std::tuple<Dim, gsl::index> &index) {
             return getItemBySingleIndex(self, index);
           }, py::keep_alive<0,1>())
      .def("__getitem__", &detail::pySlice<Dataset>, py::keep_alive<0, 1> ())
      .def("__getitem__",
           [](Dataset &self, const Tag &tag) { return self(tag); })
      .def("__getitem__",
           [](Dataset &self, const std::pair<Tag, const std::string> &key) {
             return self(key.first, key.second);
<<<<<<< HEAD
           })
      .def("copy", [](const Dataset &self) { return self; })
=======
           }, py::keep_alive<0,1>())
>>>>>>> c8c1ca36
      .def("__copy__", [](Dataset &self) { return Dataset(self); })
      .def("__deepcopy__",
           [](Dataset &self, py::dict) { return Dataset(self); })
      .def_property_readonly("subset",
                             [](Dataset &self) { return SubsetHelper(self); })
      // Careful: The order of overloads is really important here, otherwise
      // DatasetSlice matches the overload below for py::array_t. I have not
      // understood all details of this yet though. See also
      // https://pybind11.readthedocs.io/en/stable/advanced/functions.html#overload-resolution-order.
      .def("__setitem__",
           [](Dataset &self, const std::tuple<Dim, py::slice> &index,
              const DatasetSlice &other) {
             detail::pySlice(self, index).assign(other);
           })
      .def("__setitem__",
           [](Dataset &self, const std::tuple<Dim, gsl::index> &index,
              const DatasetSlice &other) {
             const auto & [ dim, i ] = index;
             self(dim, i).assign(other);
           })

      // A) No dimensions argument, this will set data of existing item.
      .def("__setitem__", detail::setData<Dataset, detail::Key::Tag>)
      .def("__setitem__", detail::setData<Dataset, detail::Key::TagName>)

      // B) Variants with dimensions, inserting new item.
      // 0. Insertion from Variable or Variable slice.
      .def("__setitem__", detail::insert<Variable, detail::Key::Tag>)
      .def("__setitem__", detail::insert<Variable, detail::Key::TagName>)
      .def("__setitem__", detail::insert<VariableSlice, detail::Key::Tag>)
      .def("__setitem__", detail::insert<VariableSlice, detail::Key::TagName>)
      // 1. Insertion with default init. TODO Should this be removed?
      .def("__setitem__", detail::insertDefaultInit<detail::Key::Tag>)
      .def("__setitem__", detail::insertDefaultInit<detail::Key::TagName>)
      // 2. Insertion from numpy.ndarray
      .def("__setitem__", detail::insert_ndarray<detail::Key::Tag>)
      .def("__setitem__", detail::insert_ndarray<detail::Key::TagName>)
      // 2. Handle integers before case 3. below, which would convert to double.
      .def("__setitem__", detail::insert_0D<int64_t, detail::Key::Tag>)
      .def("__setitem__", detail::insert_0D<int64_t, detail::Key::TagName>)
      .def("__setitem__", detail::insert_0D<std::string, detail::Key::Tag>)
      .def("__setitem__", detail::insert_0D<std::string, detail::Key::TagName>)
      .def("__setitem__", detail::insert_0D<Dataset, detail::Key::Tag>)
      .def("__setitem__", detail::insert_0D<Dataset, detail::Key::TagName>)
      // 3. Handle integers before case 4. below, which would convert to double.
      .def("__setitem__", detail::insert_1D<int64_t, detail::Key::Tag>)
      .def("__setitem__", detail::insert_1D<int64_t, detail::Key::TagName>)
      .def("__setitem__", detail::insert_1D<Eigen::Vector3d, detail::Key::Tag>)
      .def("__setitem__",
           detail::insert_1D<Eigen::Vector3d, detail::Key::TagName>)
      // 4. Insertion attempting forced conversion to array of double. This
      //    is handled by automatic conversion by pybind11 when using
      //    py::array_t. Handles also scalar data. See also the
      //    py::array::forcecast argument, we need to minimize implicit (and
      //    potentially expensive conversion). If we wanted to avoid some
      //    conversion we need to provide explicit variants for specific types,
      //    same as or similar to insert_1D in case 5. below.
      .def("__setitem__", detail::insert_conv<double, detail::Key::Tag>)
      .def("__setitem__", detail::insert_conv<double, detail::Key::TagName>)
      // 5. Insertion of numpy-incompatible data. py::array_t does not support
      //    non-POD types like std::string, so we need to handle them
      //    separately.
      .def("__setitem__", detail::insert_1D<std::string, detail::Key::Tag>)
      .def("__setitem__", detail::insert_1D<std::string, detail::Key::TagName>)
      .def("__setitem__", detail::insert_1D<Dataset, detail::Key::Tag>)
      .def("__setitem__", detail::insert_1D<Dataset, detail::Key::TagName>)

      // TODO Make sure we have all overloads covered to avoid implicit
      // conversion of DatasetSlice to Dataset.
      .def(py::self == py::self, py::call_guard<py::gil_scoped_release>())
      .def(py::self != py::self, py::call_guard<py::gil_scoped_release>())
      .def(py::self += py::self, py::call_guard<py::gil_scoped_release>())
      .def(py::self -= py::self, py::call_guard<py::gil_scoped_release>())
      .def(py::self *= py::self, py::call_guard<py::gil_scoped_release>())
      .def(py::self + py::self, py::call_guard<py::gil_scoped_release>())
      .def(py::self - py::self, py::call_guard<py::gil_scoped_release>())
      .def(py::self * py::self, py::call_guard<py::gil_scoped_release>())
      .def(py::self + double(), py::call_guard<py::gil_scoped_release>())
      .def(py::self - double(), py::call_guard<py::gil_scoped_release>())
      .def(py::self * double(), py::call_guard<py::gil_scoped_release>())
      .def(py::self / double(), py::call_guard<py::gil_scoped_release>())
      .def(py::self += double(), py::call_guard<py::gil_scoped_release>())
      .def(py::self -= double(), py::call_guard<py::gil_scoped_release>())
      .def(py::self *= double(), py::call_guard<py::gil_scoped_release>())
      .def("__eq__",
           [](const Dataset &self, const DatasetSlice &other) {
             return self == other;
           },
           py::call_guard<py::gil_scoped_release>())
      .def("__ne__",
           [](const Dataset &self, const DatasetSlice &other) {
             return self != other;
           },
           py::call_guard<py::gil_scoped_release>())
      .def("__iadd__",
           [](Dataset &self, const DatasetSlice &other) {
             return self += other;
           },
           py::call_guard<py::gil_scoped_release>())
      .def("__isub__",
           [](Dataset &self, const DatasetSlice &other) {
             return self -= other;
           },
           py::call_guard<py::gil_scoped_release>())
      .def("__imul__",
           [](Dataset &self, const DatasetSlice &other) {
             return self *= other;
           },
           py::call_guard<py::gil_scoped_release>())
      .def("__add__",
           [](const Dataset &self, const DatasetSlice &other) {
             return self + other;
           },
           py::call_guard<py::gil_scoped_release>())
      .def("__sub__",
           [](const Dataset &self, const DatasetSlice &other) {
             return self - other;
           },
           py::call_guard<py::gil_scoped_release>())
      .def("__mul__",
           [](const Dataset &self, const DatasetSlice &other) {
             return self * other;
           },
           py::call_guard<py::gil_scoped_release>())
      .def("__radd__",
           [](const Dataset &self, double &other) { return self + other; },
           py::is_operator())
      .def("__rsub__",
           [](const Dataset &self, double &other) { return other - self; },
           py::is_operator())
      .def("__rmul__",
           [](const Dataset &self, double &other) { return self * other; },
           py::is_operator())
      .def("merge", &Dataset::merge)
      // TODO For now this is just for testing. We need to decide on an API for
      // specifying the keys.
      .def("zip", [](Dataset &self) {
        return zip(self, Access::Key(Data::EventTofs),
                   Access::Key(Data::EventPulseTimes));
      });

  // Implicit conversion DatasetSlice -> Dataset. Reduces need for excessive
  // operator overload definitions
  py::implicitly_convertible<DatasetSlice, Dataset>();

  //-----------------------dataset free functions-------------------------------
  m.def("split",
        py::overload_cast<const Dataset &, const Dim,
                          const std::vector<gsl::index> &>(&split),
        py::call_guard<py::gil_scoped_release>());
  m.def("concatenate",
        py::overload_cast<const Dataset &, const Dataset &, const Dim>(
            &concatenate),
        py::call_guard<py::gil_scoped_release>());
  m.def("rebin", py::overload_cast<const Dataset &, const Variable &>(&rebin),
        py::call_guard<py::gil_scoped_release>());
  m.def("histogram",
        py::overload_cast<const Dataset &, const Variable &>(&histogram),
        py::call_guard<py::gil_scoped_release>());
  m.def(
      "sort",
      py::overload_cast<const Dataset &, const Tag, const std::string &>(&sort),
      py::arg("dataset"), py::arg("tag"), py::arg("name") = "",
      py::call_guard<py::gil_scoped_release>());
  m.def("filter", py::overload_cast<const Dataset &, const Variable &>(&filter),
        py::call_guard<py::gil_scoped_release>());
  m.def("sum", py::overload_cast<const Dataset &, const Dim>(&sum),
        py::call_guard<py::gil_scoped_release>());
  m.def("mean", py::overload_cast<const Dataset &, const Dim>(&mean),
        py::call_guard<py::gil_scoped_release>());
  m.def("integrate", py::overload_cast<const Dataset &, const Dim>(&integrate),
        py::call_guard<py::gil_scoped_release>());
  m.def("convert",
        py::overload_cast<const Dataset &, const Dim, const Dim>(&convert),
        py::call_guard<py::gil_scoped_release>());
  m.def("convert",
        py::overload_cast<const Dataset &, const std::vector<Dim> &,
                          const Dataset &>(&convert),
        py::call_guard<py::gil_scoped_release>());

  //-----------------------variable free functions------------------------------
  m.def("split",
        py::overload_cast<const Variable &, const Dim,
                          const std::vector<gsl::index> &>(&split),
        py::call_guard<py::gil_scoped_release>());
  m.def("concatenate",
        py::overload_cast<const Variable &, const Variable &, const Dim>(
            &concatenate),
        py::call_guard<py::gil_scoped_release>());
  m.def("rebin",
        py::overload_cast<const Variable &, const Variable &, const Variable &>(
            &rebin),
        py::call_guard<py::gil_scoped_release>());
  m.def("filter",
        py::overload_cast<const Variable &, const Variable &>(&filter),
        py::call_guard<py::gil_scoped_release>());
  m.def("sum", py::overload_cast<const Variable &, const Dim>(&sum),
        py::call_guard<py::gil_scoped_release>());
  m.def("mean", py::overload_cast<const Variable &, const Dim>(&mean),
        py::call_guard<py::gil_scoped_release>());
  m.def("norm", py::overload_cast<const Variable &>(&norm),
        py::call_guard<py::gil_scoped_release>());
  // find out why py::overload_cast is not working correctly here
  m.def("sqrt", [](const Variable &self) { return sqrt(self); },
        py::call_guard<py::gil_scoped_release>());

  //-----------------------dimensions free functions----------------------------
  m.def("dimensionCoord", &dimensionCoord);
  m.def("coordDimension",
        [](const Tag t) { return coordDimension[t.value()]; });

  auto events = m.def_submodule("events");
  events.def("sort_by_tof", &events::sortByTof);
}<|MERGE_RESOLUTION|>--- conflicted
+++ resolved
@@ -893,12 +893,8 @@
           "__getitem__",
           [](DatasetSlice &self, const std::pair<Tag, const std::string> &key) {
             return self(key.first, key.second);
-<<<<<<< HEAD
-          })
+          }, py::keep_alive<0,1>())
       .def("copy", [](const DatasetSlice &self) { return Dataset(self); })
-=======
-          }, py::keep_alive<0,1>())
->>>>>>> c8c1ca36
       .def("__copy__", [](DatasetSlice &self) { return Dataset(self); })
       .def("__deepcopy__",
            [](DatasetSlice &self, py::dict) { return Dataset(self); })
@@ -1037,12 +1033,8 @@
       .def("__getitem__",
            [](Dataset &self, const std::pair<Tag, const std::string> &key) {
              return self(key.first, key.second);
-<<<<<<< HEAD
-           })
+           }, py::keep_alive<0,1>())
       .def("copy", [](const Dataset &self) { return self; })
-=======
-           }, py::keep_alive<0,1>())
->>>>>>> c8c1ca36
       .def("__copy__", [](Dataset &self) { return Dataset(self); })
       .def("__deepcopy__",
            [](Dataset &self, py::dict) { return Dataset(self); })
