--- conflicted
+++ resolved
@@ -991,21 +991,12 @@
       [](const DataArrayConstView &self) { return is_events(self); },
       R"(Return true if the data array contains event data. Note that data may be stored as a scalar, but this returns true if any coord contains events.)");
   auto geom_m = m.def_submodule("geometry");
-<<<<<<< HEAD
-  geom_m.def("position",
-             [](const VariableConstView &x, const VariableConstView &y, const VariableConstView &z) {
-               return geometry::position(x, y, z);
-             },
-             py::arg("x"), py::arg("y"), py::arg("z"),
-             R"(
-=======
   geom_m.def(
       "position",
       [](const VariableConstView &x, const VariableConstView &y,
          const VariableConstView &z) { return geometry::position(x, y, z); },
       py::arg("x"), py::arg("y"), py::arg("z"),
       R"(
->>>>>>> fb8c3e88
         Element-wise zip functionality to produce a vector_3_float64 from independent input variables.
 
         :raises: If the units of inputs are not all meters, or if the dtypes of inputs are not double precision floats
