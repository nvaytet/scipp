// SPDX-License-Identifier: GPL-3.0-or-later
// Copyright (c) 2021 Scipp contributors (https://github.com/scipp)
/// @file
/// @author Simon Heybrock
#pragma once

#include "scipp/core/dtype.h"
#include "scipp/units/unit.h"

<<<<<<< HEAD
#include "make_variable.h"

#include "datetime.h"

=======
>>>>>>> 1027ce3f
using namespace scipp;
using namespace scipp::variable;

namespace py = pybind11;

template <class T> struct MakeVariable {
  static Variable apply(const std::vector<Dim> &labels, py::array values,
                        const std::optional<py::array> &variances,
                        const units::Unit unit) {
    // Pybind11 converts py::array to py::array_t for us, with all sorts of
    // automatic conversions such as integer to double, if required.
    py::array_t<T> valuesT(values);
    py::buffer_info info = valuesT.request();
    Dimensions dims(labels, {info.shape.begin(), info.shape.end()});
    auto var = variances
                   ? makeVariable<T>(
                         Dimensions{dims},
                         Values(dims.volume(), core::default_init_elements),
                         Variances(dims.volume(), core::default_init_elements))
                   : makeVariable<T>(
                         Dimensions(dims),
                         Values(dims.volume(), core::default_init_elements));
    copy_flattened<T>(valuesT, var.template values<T>());
    if (variances) {
      py::array_t<T> variancesT(*variances);
      info = variancesT.request();
      core::expect::equals(
          dims, Dimensions(labels, {info.shape.begin(), info.shape.end()}));
      copy_flattened<T>(variancesT, var.template variances<T>());
    }
    var.setUnit(unit);
    return var;
  }
};

template <class T> struct MakeVariableDefaultInit {
  static Variable apply(const std::vector<Dim> &labels,
                        const std::vector<scipp::index> &shape,
                        const units::Unit unit, const bool variances) {
    Dimensions dims(labels, shape);
    auto var = variances
                   ? makeVariable<T>(Dimensions{dims}, Values{}, Variances{})
                   : makeVariable<T>(Dimensions{dims});
    var.setUnit(unit);
    return var;
  }
};

template <class ST> struct MakeODFromNativePythonTypes {
  template <class T> struct Maker {
    static Variable apply(const units::Unit unit, const ST &value,
                          const std::optional<ST> &variance) {
      auto var = variance ? makeVariable<T>(Values{T(value)},
                                            Variances{T(variance.value())})
                          : makeVariable<T>(Values{T(value)});
      var.setUnit(unit);
      return var;
    }
  };

  static Variable make(const units::Unit unit, const ST &value,
                       const std::optional<ST> &variance,
                       const py::object &dtype) {
    return core::CallDType<double, float, int64_t, int32_t, bool>::apply<Maker>(
        scipp_dtype(dtype), unit, value, variance);
  }
};

template <class T>
Variable init_1D_no_variance(const std::vector<Dim> &labels,
                             const std::vector<scipp::index> &shape,
                             const std::vector<T> &values,
                             const units::Unit &unit) {
  Variable var;
  var = makeVariable<T>(Dims(labels), Shape(shape),
                        Values(values.begin(), values.end()));
  var.setUnit(unit);
  return var;
}

template <class T>
auto do_init_0D(const T &value, const std::optional<T> &variance,
                const units::Unit &unit) {
  using Elem = std::conditional_t<std::is_same_v<T, py::object>,
                                  scipp::python::PyObject, T>;
  Variable var;
  if (variance)
    var = makeVariable<Elem>(Values{value}, Variances{*variance});
  else
    var = makeVariable<Elem>(Values{value});
  var.setUnit(unit);
  return var;
}

Variable doMakeVariable(const std::vector<Dim> &labels, py::array &values,
                        std::optional<py::array> &variances,
                        const units::Unit unit, const py::object &dtype) {
  // Use custom dtype, otherwise dtype of data.
  const auto dtypeTag =
      dtype.is_none() ? scipp_dtype(values.dtype()) : scipp_dtype(dtype);

  if (labels.size() == 1 && !variances) {
    if (dtypeTag == core::dtype<std::string>) {
      std::vector<scipp::index> shape(values.shape(),
                                      values.shape() + values.ndim());
      return init_1D_no_variance(labels, shape,
                                 values.cast<std::vector<std::string>>(), unit);
    }
    if (dtypeTag == core::dtype<scipp::core::time_point>) {
      std::vector<scipp::index> shape(values.shape(),
                                      values.shape() + values.ndim());
      return init_1D_no_variance(
          labels, shape, values.cast<std::vector<scipp::core::time_point>>(),
          unit);
    }
    if (dtypeTag == core::dtype<Eigen::Vector3d>) {
      std::vector<scipp::index> shape(values.shape(),
                                      values.shape() + values.ndim() - 1);
      return init_1D_no_variance(
          labels, shape, values.cast<std::vector<Eigen::Vector3d>>(), unit);
    } else if (dtypeTag == core::dtype<Eigen::Matrix3d>) {
      std::vector<scipp::index> shape(values.shape(),
                                      values.shape() + values.ndim() - 2);
      return init_1D_no_variance(
          labels, shape, values.cast<std::vector<Eigen::Matrix3d>>(), unit);
    }
  }

  return core::CallDType<double, float, int64_t, int32_t,
                         bool, scipp::core::time_point>::apply<MakeVariable>(dtypeTag, labels, values,
                                                    variances, unit);
}

Variable makeVariableDefaultInit(const std::vector<Dim> &labels,
                                 const std::vector<scipp::index> &shape,
                                 const units::Unit unit, py::object &dtype,
                                 const bool variances) {
  return core::CallDType<
      double, float, int64_t, int32_t, bool, scipp::core::time_point,
      std::string, Variable, DataArray, Dataset, Eigen::Vector3d,
      Eigen::Matrix3d>::apply<MakeVariableDefaultInit>(scipp_dtype(dtype),
                                                       labels, shape, unit,
                                                       variances);
}<|MERGE_RESOLUTION|>--- conflicted
+++ resolved
@@ -6,14 +6,10 @@
 
 #include "scipp/core/dtype.h"
 #include "scipp/units/unit.h"
-
-<<<<<<< HEAD
 #include "make_variable.h"
 
 #include "datetime.h"
 
-=======
->>>>>>> 1027ce3f
 using namespace scipp;
 using namespace scipp::variable;
 
