// SPDX-License-Identifier: GPL-3.0-or-later
// Copyright (c) 2020 Scipp contributors (https://github.com/scipp)
/// @file
/// @author Simon Heybrock
#pragma once
#include <chrono>

#include "scipp/core/dtype.h"
#include "scipp/units/unit.h"

#include "make_variable.h"

using namespace scipp;
using namespace scipp::variable;

namespace py = pybind11;

template <class T> struct MakeVariable {
  static Variable apply(const std::vector<Dim> &labels, py::array values,
                        const std::optional<py::array> &variances,
                        const units::Unit unit) {
    // Pybind11 converts py::array to py::array_t for us, with all sorts of
    // automatic conversions such as integer to double, if required.
    py::array_t<T> valuesT(values);
    py::buffer_info info = valuesT.request();
    Dimensions dims(labels, {info.shape.begin(), info.shape.end()});
    auto var = variances
                   ? makeVariable<T>(
                         Dimensions{dims},
                         Values(dims.volume(), core::default_init_elements),
                         Variances(dims.volume(), core::default_init_elements))
                   : makeVariable<T>(
                         Dimensions(dims),
                         Values(dims.volume(), core::default_init_elements));
    copy_flattened<T>(valuesT, var.template values<T>());
    if (variances) {
      py::array_t<T> variancesT(*variances);
      info = variancesT.request();
      core::expect::equals(
          dims, Dimensions(labels, {info.shape.begin(), info.shape.end()}));
      copy_flattened<T>(variancesT, var.template variances<T>());
    }
    var.setUnit(unit);
    return var;
  }
};

template <class T> struct MakeVariableDefaultInit {
  static Variable apply(const std::vector<Dim> &labels,
                        const std::vector<scipp::index> &shape,
                        const units::Unit unit, const bool variances) {
    Dimensions dims(labels, shape);
    auto var = variances
                   ? makeVariable<T>(Dimensions{dims}, Values{}, Variances{})
                   : makeVariable<T>(Dimensions{dims});
    var.setUnit(unit);
    return var;
  }
};

template <class ST> struct MakeODFromNativePythonTypes {
  template <class T> struct Maker {
    static Variable apply(const units::Unit unit, const ST &value,
                          const std::optional<ST> &variance) {
      auto var = variance ? makeVariable<T>(Values{T(value)},
                                            Variances{T(variance.value())})
                          : makeVariable<T>(Values{T(value)});
      var.setUnit(unit);
      return var;
    }
  };

  static Variable make(const units::Unit unit, const ST &value,
                       const std::optional<ST> &variance,
                       const py::object &dtype) {
    return core::CallDType<double, float, int64_t, int32_t, bool>::apply<Maker>(
        scipp_dtype(dtype), unit, value, variance);
  }
};

template <class T>
Variable init_1D_no_variance(const std::vector<Dim> &labels,
                             const std::vector<scipp::index> &shape,
                             const std::vector<T> &values,
                             const units::Unit &unit) {
  Variable var;
  var = makeVariable<T>(Dims(labels), Shape(shape),
                        Values(values.begin(), values.end()));
  var.setUnit(unit);
  return var;
}

template <class T>
auto do_init_0D(const T &value, const std::optional<T> &variance,
                const units::Unit &unit) {
  using Elem = std::conditional_t<std::is_same_v<T, py::object>,
                                  scipp::python::PyObject, T>;
  Variable var;
  if (variance)
    var = makeVariable<Elem>(Values{value}, Variances{*variance});
  else
    var = makeVariable<Elem>(Values{value});
  var.setUnit(unit);
  return var;
}

Variable doMakeVariable(const std::vector<Dim> &labels, py::array &values,
                        std::optional<py::array> &variances,
                        const units::Unit unit, const py::object &dtype) {
  // Use custom dtype, otherwise dtype of data.
  const auto dtypeTag =
      dtype.is_none() ? scipp_dtype(values.dtype()) : scipp_dtype(dtype);

  if (labels.size() == 1 && !variances) {
    if (dtypeTag == core::dtype<std::string>) {
      std::vector<scipp::index> shape(values.shape(),
                                      values.shape() + values.ndim());
      return init_1D_no_variance(labels, shape,
                                 values.cast<std::vector<std::string>>(), unit);
    }

    if (dtypeTag == core::dtype<Eigen::Vector3d> ||
        dtypeTag == core::dtype<Eigen::Quaterniond>) {
      std::vector<scipp::index> shape(values.shape(),
                                      values.shape() + values.ndim() - 1);
      if (dtypeTag == core::dtype<Eigen::Vector3d>) {
        return init_1D_no_variance(
            labels, shape, values.cast<std::vector<Eigen::Vector3d>>(), unit);
      } else {
        const auto &arr = values.cast<std::vector<std::vector<double>>>();
        std::vector<Eigen::Quaterniond> qvec;
        qvec.reserve(arr.size());
        for (size_t i = 0; i < arr.size(); i++)
          qvec.emplace_back(arr[i].data());
        return init_1D_no_variance(labels, shape, qvec, unit);
      }
    }
  }

  return core::CallDType<double, float, int64_t, int32_t,
                         bool>::apply<MakeVariable>(dtypeTag, labels, values,
                                                    variances, unit);
}

Variable makeVariableDefaultInit(const std::vector<Dim> &labels,
                                 const std::vector<scipp::index> &shape,
                                 const units::Unit unit, py::object &dtype,
                                 const bool variances) {
  return core::CallDType<
      double, float, int64_t, int32_t, bool, event_list<double>,
<<<<<<< HEAD
      event_list<float>, event_list<int64_t>, std::chrono::system_clock::time_point,
      event_list<int32_t>, DataArray,
=======
      event_list<float>, event_list<int64_t>,
      std::chrono::system_clock::time_point, event_list<int32_t>, DataArray,
>>>>>>> 86f8b0af
      Dataset, Eigen::Vector3d,
      Eigen::Quaterniond>::apply<MakeVariableDefaultInit>(scipp_dtype(dtype),
                                                          labels, shape, unit,
                                                          variances);
}<|MERGE_RESOLUTION|>--- conflicted
+++ resolved
@@ -148,13 +148,8 @@
                                  const bool variances) {
   return core::CallDType<
       double, float, int64_t, int32_t, bool, event_list<double>,
-<<<<<<< HEAD
-      event_list<float>, event_list<int64_t>, std::chrono::system_clock::time_point,
-      event_list<int32_t>, DataArray,
-=======
       event_list<float>, event_list<int64_t>,
       std::chrono::system_clock::time_point, event_list<int32_t>, DataArray,
->>>>>>> 86f8b0af
       Dataset, Eigen::Vector3d,
       Eigen::Quaterniond>::apply<MakeVariableDefaultInit>(scipp_dtype(dtype),
                                                           labels, shape, unit,
