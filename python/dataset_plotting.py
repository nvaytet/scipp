# Dataset imports
from dataset import Dataset, Data, dataset, dimensionCoord, coordDimension, sqrt, units
import numpy as np
import copy
# Plotly imports
from plotly.offline import init_notebook_mode, iplot
# Re-direct the output of init_notebook_mode to hide it from the unit tests
import io
from contextlib import redirect_stdout
try:
    with redirect_stdout(io.StringIO()):
        init_notebook_mode(connected=True)
except ImportError:
    print("Warning: the current version of this plotting module was designed to"
          " work inside a Jupyter notebook. Other usage has not been tested.")

#===============================================================================

# Some global configuration
default = {
    "cb" : { "name" : "Viridis", "log" : False, "vmin" : None, "vmax" : None }
}

#===============================================================================

def check_input(input_data):

    values = []
    ndim = 0
    for var in input_data:
        if var.is_data and (var.tag != Data.Variance):
            values.append(var)
            ndim = max(ndim, len(var.dimensions))

    if (len(values) > 1) and (ndim > 1):
        raise RuntimeError("More than one Data.Value found! Please use e.g."
                           " plot(dataset.subset[Data.Value, 'sample'])"
                           " to select only a single Value.")

    return values, ndim

#===============================================================================

# Wrapper function to dispatch the input dataset to the appropriate plotting
# function depending on its dimensions
def plot(input_data, axes=None, waterfall=None, collapse=None, **kwargs):

    # A list of datasets is only supported for 1d
    if type(input_data) is list:
        return plot_1d(input_data, axes=axes, **kwargs)
    # Case of a single dataset
    else:
        ndim = check_input(input_data)[1]
        if ndim == 1:
            return plot_1d(input_data, axes=axes, **kwargs)
        elif ndim == 2:
            if collapse is not None:
                return plot_1d(plot_waterfall(input_data, dim=collapse, axes=axes, plot=False), **kwargs)
            elif waterfall is not None:
                return plot_waterfall(input_data, dim=waterfall, axes=axes, **kwargs)
            else:
                return plot_image(input_data, axes=axes, **kwargs)
        else:
            return plot_sliceviewer(input_data, axes=axes, **kwargs)

#===============================================================================

# Plot a 1D spectrum.
#
# Inputs can be either a Dataset(Slice) or a list of Dataset(Slice)s.
# If bars=True, then a bar plot is produced instead of a standard line.
#
# TODO: find a more general way of handling arguments to be sent to plotly,
# probably via a dictionay of arguments
def plot_1d(input_data, logx=False, logy=False, logxy=False, axes=None):

    entries = []
    # Case of a single dataset
    if (type(input_data) is dataset.Dataset) or \
       (type(input_data) is dataset.DatasetSlice):
        entries.append(input_data)
    # Case of a list of datasets
    elif type(input_data) is list:
        # Go through the list items:
        for item in input_data:
            if (type(item) is dataset.Dataset) or \
               (type(item) is dataset.DatasetSlice):
                entries.append(item)
            else:
                raise RuntimeError("Bad data type in list input of plot_1d. "
                                   "Expected either Dataset or DatasetSlice, "
                                   "got " + type(item))
    else:
        raise RuntimeError("Bad data type in input of plot_1d. Expected either "
                           "Dataset or DatasetSlice, got " + type(item))

    # entries now contains a list of Dataset or DatasetSlice
    # We now construct a list of [x,y] pairs
    data = []
    coord_check = None
    for item in entries:
        # Scan the datasets
        values = dict()
        variances = dict()
        for var in item:
            key = var.name
            if var.tag == Data.Variance:
                variances[key] = var
            elif var.is_data:
                values[key] = var
        # Now go through the values and see if they have an associated variance.
        # If they do, then use that as error bars.
        # Then go through the variances and check if there are some variances
        # that do not have an associate value; they are to be plotted as normal
        # data.
        tobeplotted = []
        for key, val in values.items():
            if key in variances.keys():
                vari = variances[key]
            else:
                vari = None
            tobeplotted.append([val, vari])
        for key, val in variances.items():
            if key not in values.keys():
                tobeplotted.append([val, None])

        # tobeplotted now contains pairs of [value, variance]
        for v in tobeplotted:

            # Reset axes
            axes_copy = axes

            # Check that data is 1D
            if len(v[0].dimensions) > 1:
                raise RuntimeError("Can only plot 1D data with plot_1d. The "
                                   "input Dataset has {} dimensions. For 2D "
                                   "data, use plot_image. For higher "
                                   "dimensions, use plot_sliceviewer."
                                   .format(len(v[0].dimensions)))

            # Define y
            y = v[0].numpy
            name = axis_label(v[0])
            # TODO: getting the shape of the dimension array is done in two
            # steps here because v.dimensions.shape[0] returns garbage. One of
            # the objects is going out of scope, we need to figure out which one
            # to fix this.
            ydims = v[0].dimensions
            ny = ydims.shape[0]

            # Define x
            if axes_copy is None:
                axes_copy = [dimensionCoord(v[0].dimensions.labels[0])]
            coord = item[axes_copy[0]]
            xdims = coord.dimensions
            nx = xdims.shape[0]
            x = coord.numpy
            # Check for bin edges
            histogram = False
            if nx == ny + 1:
                x, w = edges_to_centers(x)
                histogram = True
            xlab = axis_label(coord)
            if (coord_check is not None) and (coord.tag != coord_check):
                raise RuntimeError("All Value fields must have the same "
                                   "x-coordinate axis in plot_1d.")
            else:
                coord_check = coord.tag

            # Define trace
            trace = dict(x=x, y=y, name=name)
            if histogram:
                trace["type"] = 'bar'
                trace["marker"] = dict(opacity=0.6, line=dict(width=0))
                trace["width"] = w
            else:
                trace["type"] = 'scatter'
            # Include variance if present
            if v[1] is not None:
                trace["error_y"] = dict(
                    type='data',
                    array=sqrt(v[1]).numpy,
                    visible=True)

            data.append(trace)

    layout = dict(
        xaxis = dict(title = xlab),
        yaxis = dict(),
        showlegend=True,
        legend=dict(x=0.0, y=1.15, orientation="h")
        )
    if histogram:
        layout["barmode"] = 'overlay'
    if logx or logxy:
        layout["xaxis"]["type"] = "log"
    if logy or logxy:
        layout["yaxis"]["type"] = "log"

    return iplot(dict(data=data, layout=layout))

#===============================================================================

# Plot a 2D image.
#
# If countours=True, a filled contour plot is produced, if False, then a
# standard image made of pixels is created.
# If plot=False, then not plot is produced, instead the data and layout dicts
# for plotly, as well as a transpose flag, are returned (this is used when
# calling plot_image from the sliceviewer).
def plot_image(input_data, axes=None, contours=False, cb=None, plot=True):

    values, ndim = check_input(input_data)

    if axes is not None:
        naxes = len(axes)
    else:
        naxes = 0

    # TODO: this currently allows for plot_image to be called with a 3D dataset
    # and plot=False, which would lead to an error. We should think of a better
    # way to protect against this.
    if ((ndim > 1) and (ndim < 3)) or ((not plot) and (naxes > 1)):

        # Note the order of the axes here: the outermost dimension is the
        # fast dimension and is plotted along x, while the inner (slow)
        # dimension is plotted along y.
        if axes is None:
            dims = values[0].dimensions
            labs = dims.labels
            axes = [ dimensionCoord(label) for label in labs ]
        else:
            axes = axes[-2:]

        # Get coordinates axes and dimensions
        xcoord, ycoord, x, y, xlabs, ylabs, zlabs = \
            process_dimensions(input_data, axes, values[0], ndim)

        if contours:
            plot_type = 'contour'
        else:
            plot_type = 'heatmap'

        # Parse colorbar
        cbar = parse_colorbar(cb)

        title = values[0].name
        if cbar["log"]:
            title = "log\u2081\u2080(" + title + ")"
        if values[0].unit != units.dimensionless:
            title += " [{}]".format(values[0].unit)

        data = [dict(
            x = centers_to_edges(x),
            y = centers_to_edges(y),
            z = [0.0],
            type = plot_type,
            colorscale = cbar["name"],
            colorbar=dict(
                title=title,
                titleside = 'right',
                )
            )]
        if cbar["vmin"] is not None:
            data[0]["zmin"] = cbar["vmin"]
        if cbar["vmax"] is not None:
            data[0]["zmax"] = cbar["vmax"]

        layout = dict(
            xaxis = dict(title = axis_label(xcoord)),
            yaxis = dict(title = axis_label(ycoord))
            )

        if plot:
            z = values[0].numpy
            # Check if dimensions of arrays agree, if not, plot the transpose
            if (zlabs[0] == xlabs[0]) and (zlabs[1] == ylabs[0]):
                z = z.T
            if cbar["log"]:
                with np.errstate(invalid="ignore"):
                    z = np.log10(z)
            data[0]["z"] = z
            return iplot(dict(data=data, layout=layout))
        else:
            return data, layout, xlabs, ylabs, cbar

    else:
        raise RuntimeError("Unsupported number of dimensions in plot_image. "
                           "Expected at least 2 dimensions, got {}. To plot 1D "
                           "data, use plot_1d, and for 3 dimensions and higher,"
                           " use plot_sliceviewer. One can also call plot_image"
                           "for a Dataset with more than 2 dimensions, but one "
                           "must then use plot=False to collect the data and "
                           "layout dicts for plotly, as well as a transpose "
                           "flag, instead of plotting an image.".format(ndim))

#===============================================================================

# Make a 3D waterfall plot
#
def plot_waterfall(input_data, dim=None, axes=None, plot=True):

    values, ndim = check_input(input_data)

    if (ndim > 1) and (ndim < 3):

        if axes is None:
            dims = values[0].dimensions
            labs = dims.labels
            axes = [ dimensionCoord(label) for label in labs ]

        # Get coordinates axes and dimensions
        xcoord, ycoord, x, y, xlabs, ylabs, zlabs = \
            process_dimensions(input_data, axes, values[0], ndim)

        data = []
        z = values[0].numpy
<<<<<<< HEAD

        e = None
        # Check if we need to add variances to dataset list for collapse plot
        if not plot:
            for var in input_data:
                if (var.tag == Data.Variance) and (var.name == values[0].name):
                    e = var.numpy

        zlabs = zdims.labels
        if (zlabs[0] == xdims.labels[0]) and (zlabs[1] == ydims.labels[0]):
            z = z.T
            zlabs = [ydims.labels[0], xdims.labels[0]]
            if e is not None:
                e = e.T
=======
        if (zlabs[0] == xlabs[0]) and (zlabs[1] == ylabs[0]):
            z = z.T
            zlabs = [ylabs[0], xlabs[0]]
>>>>>>> 5578125a

        pdict = dict(type = 'scatter3d', mode = 'lines', line = dict(width=5))
        adict = dict(z = 1)

        if dim is None:
            dim = zlabs[0]

        if dim == zlabs[0]:
            for i in range(len(y)):
                if plot:
                    idict = pdict.copy()
                    idict["x"] = x
                    idict["y"] = [y[i]] * len(x)
                    idict["z"] = z[i,:]
                    data.append(idict)
                    adict["x"] = 3
                    adict["y"] = 1
                else:
                    dset = Dataset()
                    dset[axes[1]] = input_data[axes[1]]
                    dims = dset[axes[1]].dimensions
                    labs = dims.labels
                    key = values[0].name + "_{}".format(i)
                    dset[Data.Value, key] = ([labs[0]], z[i,:])
                    if e is not None:
                        dset[Data.Variance, key] = ([labs[0]], e[i,:])
                    data.append(dset)
        elif dim == zlabs[1]:
            for i in range(len(x)):
                if plot:
                    idict = pdict.copy()
                    idict["x"] = [x[i]] * len(y)
                    idict["y"] = y
                    idict["z"] = z[:,i]
                    data.append(idict)
                    adict["x"] = 1
                    adict["y"] = 3
                else:
                    dset = Dataset()
                    dset[axes[0]] = input_data[axes[0]]
                    dims = dset[axes[0]].dimensions
                    labs = dims.labels
                    key = values[0].name + "_{}".format(i)
                    dset[Data.Value, key] = ([labs[0]], z[:,i])
                    if e is not None:
                        dset[Data.Variance, key] = ([labs[0]], e[:,i])
                    data.append(dset)
        else:
            raise RuntimeError("Something went wrong in plot_waterfall. The "
                               "waterfall dimension is not recognised.")

        if plot:
            layout = dict(
                scene = dict(
                    xaxis = dict(title = axis_label(xcoord)),
                    yaxis = dict(title = axis_label(ycoord)),
                    zaxis = dict(title = "{} [{}]".format(values[0].name, values[0].unit)),
                    aspectmode='manual',
                    aspectratio=adict
                    ),
                showlegend = False
                )
            return iplot(dict(data=data, layout=layout))
        else:
            return data

    else:
        raise RuntimeError("Unsupported number of dimensions in plot_waterfall."
                           " Expected at least 2 dimensions, got {}."
                           .format(ndim))

#===============================================================================

# Plot a 2D slice through a 3D dataset with a slider to adjust the position of
# the slice in the third dimension.
def plot_sliceviewer(input_data, axes=None, contours=False, cb=None):

    # Delay import to here, as ipywidgets is not part of the base plotly package
    try:
        from plotly.graph_objs import FigureWidget
        from ipywidgets import VBox, HBox, IntSlider, Label
    except ImportError:
        print("Sorry, the sliceviewer requires ipywidgets which was not found "
              "on this system.")
        return

    # Check input dataset
    value_list, ndim = check_input(input_data)

    if ndim > 2:

        if axes is None:
            dims = value_list[0].dimensions
            labs = dims.labels
            axes = [ dimensionCoord(label) for label in labs ]

        # Use the machinery in plot_image to make the layout
        data, layout, xlabs, ylabs, cbar = plot_image(input_data, axes=axes,
                                                      contours=contours, cb=cb,
                                                      plot=False)

        # Create a SliceViewer object
        sv = SliceViewer(plotly_data=data, plotly_layout=layout,
                         input_data=input_data, axes=axes,
                         value_name=value_list[0].name, logcb=cbar["log"])

        if hasattr(sv, "vbox"):
            return sv.vbox
        else:
            return

    else:
        raise RuntimeError("Unsupported number of dimensions in "
                           "plot_sliceviewer. Expected at least 3 dimensions, "
                           "got {}. For 2D data, use plot_image, for 1D data, "
                           "use plot_1d.".format(ndim))

#===============================================================================

class SliceViewer:

    def __init__(self, plotly_data, plotly_layout, input_data, axes, value_name,
                 logcb):

        # Delay import to here, as ipywidgets is not part of plotly
        try:
            from plotly.graph_objs import FigureWidget
            from ipywidgets import VBox, HBox, IntSlider, Label
        except ImportError:
            print("Sorry, the sliceviewer requires ipywidgets which was not "
                  "found on this system.")
            return

        # Make a deep copy of the input data
        self.input_data = copy.deepcopy(input_data)

        # Get the dimensions of the image to be displayed
        naxes = len(axes)
        self.xcoord = self.input_data[axes[naxes-1]]
        self.ycoord = self.input_data[axes[naxes-2]]
        self.ydims = self.ycoord.dimensions
        self.ylabs = self.ydims.labels
        self.xdims = self.xcoord.dimensions
        self.xlabs = self.xdims.labels

        # Need these to avoid things running out of scope
        self.dims = self.input_data.dimensions
        self.labels = self.dims.labels
        self.shapes = self.dims.shape

        # Size of the slider coordinate arrays
        self.slider_nx = []
        # Save dimensions tags for sliders, e.g. Dim.X
        self.slider_dims = []
        # Coordinate variables for sliders, e.g. d[Coord.X]
        self.slider_coords = []
        # Store coordinates of dimensions that will be in sliders
        self.slider_x = []
        for ax in axes[:-2]:
            coord = self.input_data[ax]
            self.slider_coords.append(self.input_data[ax])
            dims = coord.dimensions
            labs = dims.labels
            # TODO: This loop is necessary; Ideally we would like to do
            #   self.slider_nx.append(self.input_data[ax].dimensions.shape[0])
            #   self.slider_dims.append(self.input_data[ax].dimensions.labels[0])
            #   self.slider_x.append(self.input_data[ax].numpy)
            # but we are running into scope problems.
            for j in range(len(self.labels)):
                if self.labels[j] == labs[0]:
                    self.slider_nx.append(self.shapes[j])
                    self.slider_dims.append(self.labels[j])
                    self.slider_x.append(self.input_data[ax].numpy)
        self.nslices = len(self.slider_dims)

        # Initialise Figure and VBox objects
        self.fig = FigureWidget(data=plotly_data, layout=plotly_layout)
        self.vbox = self.fig,

        # Initialise slider and label containers
        self.lab = []
        self.slider = []
        # Collect the remaining arguments
        self.value_name = value_name
        self.logcb = logcb
        # Default starting index for slider
        indx = 0

        # Now begin loop to construct sliders
        for i in range(len(self.slider_nx)):
            # Add a label widget to display the value of the z coordinate
            self.lab.append(Label(value=str(self.slider_x[i][indx])))
            # Add an IntSlider to slide along the z dimension of the array
            self.slider.append(IntSlider(
                value=indx,
                min=0,
                max=self.slider_nx[i]-1,
                step=1,
                description="",
                continuous_update = True,
                readout=False
            ))
            # Add an observer to the slider
            self.slider[i].observe(self.update_slice, names="value")
            # Add coordinate name and unit
            title = Label(value=axis_label(self.slider_coords[i]))
            self.vbox += (HBox([title, self.slider[i], self.lab[i]]),)

        # Call update_slice once to make the initial image
        self.update_slice(0)
        self.vbox = VBox(self.vbox)
        self.vbox.layout.align_items = 'center'

        return

    # Define function to update slices
    def update_slice(self, change):
        # The dimensions to be sliced have been saved in slider_dims
        # Slice with first element to avoid modifying underlying dataset
        self.lab[0].value = str(self.slider_x[0][self.slider[0].value])
        zarray = self.input_data[self.slider_dims[0], self.slider[0].value]
        # Then slice additional dimensions if needed
        for idim in range(1, self.nslices):
            self.lab[idim].value = str(self.slider_x[idim][self.slider[idim].value])
            zarray = zarray[self.slider_dims[idim], self.slider[idim].value]

        vslice = zarray[Data.Value, self.value_name]
        z = vslice.numpy

        # Check if dimensions of arrays agree, if not, plot the transpose
        zdims = vslice.dimensions
        zlabs = zdims.labels
        if (zlabs[0] == self.xlabs[0]) and (zlabs[1] == self.ylabs[0]):
            z = z.T
        if self.logcb:
            with np.errstate(invalid="ignore"):
                z = np.log10(z)
        self.fig.data[0].z = z
        return

#===============================================================================

# Convert coordinate edges to centers, and return also the widths
def edges_to_centers(x):
    return 0.5 * (x[1:] + x[:-1]), np.ediff1d(x)

# Convert coordinate centers to edges
def centers_to_edges(x):
    e = edges_to_centers(x)[0]
    return np.concatenate([[2.0*x[0]-e[0]],e,[2.0*x[-1]-e[-1]]])

# Make an axis label with "Name [unit]"
def axis_label(var):
    if var.is_coord:
        label = "{}".format(var.tag)
        label = label.replace("Coord.","")
    else:
        label = "{}".format(var.name)
    if var.unit != units.dimensionless:
        label += " [{}]".format(var.unit)
    return label

# Construct the colorbar using default and input values
def parse_colorbar(cb):
    cbar = default["cb"].copy()
    if cb is not None:
        for key, val in cb.items():
            cbar[key] = val
    return cbar

# Make x and y arrays from dimensions and check for bins edges
def process_dimensions(input_data, axes, values, ndim):
    xcoord = input_data[axes[1]]
    ycoord = input_data[axes[0]]
    x = xcoord.numpy
    y = ycoord.numpy
    # Check for bin edges
    # TODO: find a better way to handle edges. Currently, we convert from
    # edges to centers and then back to edges afterwards inside the plotly
    # object. This is not optimal and could lead to precision loss issues.
    zdims = values.dimensions
    zlabs = zdims.labels
    nz = zdims.shape
    ydims = ycoord.dimensions
    ylabs = ydims.labels
    ny = ydims.shape
    xdims = xcoord.dimensions
    xlabs = xdims.labels
    nx = xdims.shape
    if nx[0] == nz[ndim-1] + 1:
        x = edges_to_centers(x)[0]
    if ny[0] == nz[ndim-2] + 1:
        y = edges_to_centers(y)[0]
    return xcoord, ycoord, x, y, xlabs, ylabs, zlabs<|MERGE_RESOLUTION|>--- conflicted
+++ resolved
@@ -315,7 +315,6 @@
 
         data = []
         z = values[0].numpy
-<<<<<<< HEAD
 
         e = None
         # Check if we need to add variances to dataset list for collapse plot
@@ -324,17 +323,11 @@
                 if (var.tag == Data.Variance) and (var.name == values[0].name):
                     e = var.numpy
 
-        zlabs = zdims.labels
-        if (zlabs[0] == xdims.labels[0]) and (zlabs[1] == ydims.labels[0]):
-            z = z.T
-            zlabs = [ydims.labels[0], xdims.labels[0]]
-            if e is not None:
-                e = e.T
-=======
         if (zlabs[0] == xlabs[0]) and (zlabs[1] == ylabs[0]):
             z = z.T
             zlabs = [ylabs[0], xlabs[0]]
->>>>>>> 5578125a
+            if e is not None:
+                e = e.T
 
         pdict = dict(type = 'scatter3d', mode = 'lines', line = dict(width=5))
         adict = dict(z = 1)
