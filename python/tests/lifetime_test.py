--- conflicted
+++ resolved
@@ -9,43 +9,27 @@
 
 
 def test_lifetime_values_of_py_array_t_item():
-<<<<<<< HEAD
-    d = sc.Dataset(data={'a': sc.Variable(['x'], values=np.arange(10))})
-=======
-    d = sc.Dataset({'a': sc.Variable(dims=['x'], values=np.arange(10))})
->>>>>>> 07c14a61
+    d = sc.Dataset(data={'a': sc.Variable(dims=['x'], values=np.arange(10))})
     assert d['a'].values[-1] == 9
 
 
 def test_lifetime_values_of_py_array_t_item_of_temporary():
-<<<<<<< HEAD
-    d = sc.Dataset(data={'a': sc.Variable(['x'], values=np.arange(10))})
-=======
-    d = sc.Dataset({'a': sc.Variable(dims=['x'], values=np.arange(10))})
->>>>>>> 07c14a61
+    d = sc.Dataset(data={'a': sc.Variable(dims=['x'], values=np.arange(10))})
     vals = (d + d)['a'].values
     d + d  # do something allocating memory to trigger potential segfault
     assert vals[-1] == 2 * 9
 
 
 def test_lifetime_values_of_item():
-<<<<<<< HEAD
-    d = sc.Dataset(data={'a': sc.Variable(['x'], values=["aa", "bb", "cc"])})
-=======
-    d = sc.Dataset({'a': sc.Variable(dims=['x'], values=["aa", "bb", "cc"])})
->>>>>>> 07c14a61
+    d = sc.Dataset(
+        data={'a': sc.Variable(dims=['x'], values=["aa", "bb", "cc"])})
     assert d['a'].values[2] == "cc"
 
 
 def test_lifetime_values_of_item_of_temporary():
-<<<<<<< HEAD
-    d = sc.Dataset(data={'a': sc.Variable(['x'], values=np.arange(3))},
-                   coords={'x': sc.Variable(['x'], values=["aa", "bb", "cc"])})
-=======
     d = sc.Dataset(
-        {'a': sc.Variable(dims=['x'], values=np.arange(3))},
+        data={'a': sc.Variable(dims=['x'], values=np.arange(3))},
         coords={'x': sc.Variable(dims=['x'], values=["aa", "bb", "cc"])})
->>>>>>> 07c14a61
     vals = (d + d).coords['x'].values
     d + d  # do something allocating memory to trigger potential segfault
     assert vals[2] == "cc"
@@ -79,13 +63,8 @@
 
 
 def test_lifetime_single_value():
-<<<<<<< HEAD
-    d = sc.Dataset(data={'a': sc.Variable(['x'], values=np.arange(10))})
-    var = sc.Variable(d)
-=======
-    d = sc.Dataset({'a': sc.Variable(dims=['x'], values=np.arange(10))})
+    d = sc.Dataset(data={'a': sc.Variable(dims=['x'], values=np.arange(10))})
     var = sc.scalar(d)
->>>>>>> 07c14a61
     assert var.value['a'].values[-1] == 9
     assert var.copy().values['a'].values[-1] == 9
 
