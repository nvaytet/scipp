# SPDX-License-Identifier: BSD-3-Clause
# Copyright (c) 2021 Scipp contributors (https://github.com/scipp)
# @author Matthew Andrew
from __future__ import annotations
from typing import Optional, Union

from ._scipp import core as _cpp
from ._cpp_wrapper_util import call_func as _call_cpp_func
from .typing import VariableLike


def dot(x: VariableLike, y: VariableLike) -> VariableLike:
    """Element-wise dot product.

    :param x: Left hand side operand.
    :param y: Right hand side operand.
    :raises: If the dtype of the input is not vector_3_float64.
    :return: The dot product of the input vectors.
    """
    return _call_cpp_func(_cpp.dot, x, y)


<<<<<<< HEAD
def issorted(x: _cpp.Variable,
             dim: str,
             order: Optional[str] = 'ascending') -> VariableLike:
    """
    Check if the values of a variable are sorted.

    - If ``order`` is 'ascending',
      check if values are non-decreasing along ``dim``.
    - If ``order`` is 'descending',
      check if values are non-increasing along ``dim``.

    :param x: Variable to check.
    :param dim: Dimension along which order is checked.
    :param order: Sorting order. Valid options are 'ascending' and
      'descending'. Default is 'ascending'.
    :return: Variable containing one less dim, than the original
     variable with the corresponding boolean value for whether or
     not it was sorted along the given dim for the other
     dimensions.
    """
    return _call_cpp_func(_cpp.issorted, x, dim, order)


def allsorted(x: _cpp.Variable, dim: str, order: Optional[str] = 'ascending') -> bool:
=======
def cross(x: VariableLike, y: VariableLike) -> VariableLike:
    """Element-wise cross product.

    :param x: Left hand side operand.
    :param y: Right hand side operand.
    :raises: If the dtype of the input is not vector_3_float64.
    :return: The cross product of the input vectors.
    """
    return _call_cpp_func(_cpp.cross, x, y)


def issorted(x: _cpp.Variable, dim: str, order: Optional[str] = 'ascending') -> bool:
>>>>>>> a0f7c1d5
    """
    Check if the values of a variable are sorted.

    - If ``order`` is 'ascending',
      check if values are non-decreasing along ``dim``.
    - If ``order`` is 'descending',
      check if values are non-increasing along ``dim``.

    :param x: Variable to check.
    :param dim: Dimension along which order is checked.
    :param order: Sorting order. Valid options are 'ascending' and
      'descending'. Default is 'ascending'.
    :return: True if the variable values are monotonously ascending or
      descending (depending on the requested order), False otherwise.
    """
    return _call_cpp_func(_cpp.allsorted, x, dim, order)


def sort(x: VariableLike,
         key: Union[str, _cpp.Variable],
         order: Optional[str] = 'ascending') -> VariableLike:
    """Sort variable along a dimension by a sort key or dimension label

    - If ``order`` is 'ascending',
      sort such that values are non-decreasing according to ``key``.
    - If ``order`` is 'descending',
      sort such that values are non-increasing according to ``key``.

    :param x: Data to be sorted.
    :param key: Either a 1D variable sort key or a dimension label.
    :param order: Sorting order. Valid options are 'ascending' and
      'descending'. Default is 'ascending'.
    :raises: If the key is invalid, e.g., if it does not have
      exactly one dimension, or if its dtype is not sortable.
    :return: The sorted equivalent of the input.
    """
    return _call_cpp_func(_cpp.sort, x, key, order)


def values(x: VariableLike) -> VariableLike:
    """Return the object without variances.

    :param x: Variable or DataArray
    :seealso: :py:func:`scipp.variances`, :py:func:`scipp.stddevs`.
    """
    return _call_cpp_func(_cpp.values, x)


def variances(x: VariableLike) -> VariableLike:
    """Return object containing the variances of the input as values.

    :param x: Variable or DataArray
    :seealso: :py:func:`scipp.values`, :py:func:`scipp.stddevs`.
    """
    return _call_cpp_func(_cpp.variances, x)


def stddevs(x: VariableLike) -> VariableLike:
    """Return object containing the stddevs of the input as values.

    This is essentially `sqrt(variances(x))`

    :param x: Variable or DataArray
    :seealso: :py:func:`scipp.values`, :py:func:`scipp.stddevs`.
    """
    return _call_cpp_func(_cpp.stddevs, x)


def rebin(x: VariableLike,
          dim: str,
          bins: _cpp.Variable,
          old: Optional[_cpp.Variable] = None) -> VariableLike:
    """
    Rebin a dimension of a variable or a data array.

    In the case of a Variable, both the old and the new bin edges have to be
    supplied.
    In the case of a DataArray, only the new edges are needed, as the
    coordinate associated with dim will be used as the old bin edges.

    :param x: Data to rebin.
    :param dim: Dimension to rebin over.
    :param bins: New bin edges.
    :param old: Old bin edges.
    :raises: If data cannot be rebinned, e.g., if the unit is not
             counts, or the existing coordinate is not a bin-edge
             coordinate.
    :return: Data rebinned according to the new bin edges.
    """
    if old is None:
        return _call_cpp_func(_cpp.rebin, x, dim, bins)
    else:
        return _call_cpp_func(_cpp.rebin, x, dim, old, bins)<|MERGE_RESOLUTION|>--- conflicted
+++ resolved
@@ -20,7 +20,6 @@
     return _call_cpp_func(_cpp.dot, x, y)
 
 
-<<<<<<< HEAD
 def issorted(x: _cpp.Variable,
              dim: str,
              order: Optional[str] = 'ascending') -> VariableLike:
@@ -45,20 +44,6 @@
 
 
 def allsorted(x: _cpp.Variable, dim: str, order: Optional[str] = 'ascending') -> bool:
-=======
-def cross(x: VariableLike, y: VariableLike) -> VariableLike:
-    """Element-wise cross product.
-
-    :param x: Left hand side operand.
-    :param y: Right hand side operand.
-    :raises: If the dtype of the input is not vector_3_float64.
-    :return: The cross product of the input vectors.
-    """
-    return _call_cpp_func(_cpp.cross, x, y)
-
-
-def issorted(x: _cpp.Variable, dim: str, order: Optional[str] = 'ascending') -> bool:
->>>>>>> a0f7c1d5
     """
     Check if the values of a variable are sorted.
 
@@ -75,6 +60,17 @@
       descending (depending on the requested order), False otherwise.
     """
     return _call_cpp_func(_cpp.allsorted, x, dim, order)
+
+
+def cross(x: VariableLike, y: VariableLike) -> VariableLike:
+    """Element-wise cross product.
+
+    :param x: Left hand side operand.
+    :param y: Right hand side operand.
+    :raises: If the dtype of the input is not vector_3_float64.
+    :return: The cross product of the input vectors.
+    """
+    return _call_cpp_func(_cpp.cross, x, y)
 
 
 def sort(x: VariableLike,
