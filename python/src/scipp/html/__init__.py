# SPDX-License-Identifier: BSD-3-Clause
# Copyright (c) 2021 Scipp contributors (https://github.com/scipp)
# @file
# @author Dimitar Tasev
from .._utils.typing import is_variable
from .formatting_html import dataset_repr, inject_style, variable_repr


def make_html(container):
<<<<<<< HEAD
    inject_style()
    if is_variable(container):
=======
    if isinstance(container, sc.Variable):
>>>>>>> c4c3f69b
        return variable_repr(container)
    else:
        return dataset_repr(container)


def to_html(container):
    from IPython.display import display, HTML
    display(HTML(make_html(container)))<|MERGE_RESOLUTION|>--- conflicted
+++ resolved
@@ -7,12 +7,8 @@
 
 
 def make_html(container):
-<<<<<<< HEAD
     inject_style()
     if is_variable(container):
-=======
-    if isinstance(container, sc.Variable):
->>>>>>> c4c3f69b
         return variable_repr(container)
     else:
         return dataset_repr(container)
