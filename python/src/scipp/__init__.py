# SPDX-License-Identifier: BSD-3-Clause
# Copyright (c) 2021 Scipp contributors (https://github.com/scipp)
# @file
# @author Simon Heybrock

# flake8: noqa
import os

if os.name == "nt" and "CONDA_PREFIX" in os.environ:
    # Due to https://github.com/conda-forge/python-feedstock/issues/444 , combinations of Python3, Anaconda and Windows
    # don't respect os.add_dll_path(...), which is python's mechanism for setting DLL search directories. Instead we
    # need to explicitly add it to the PATH environment variable. For non-conda versions of python we want to keep using
    # the usual python mechanism.
    #
    # This is probably due to the following patch in conda-built versions of python:
    # https://github.com/conda-forge/python-feedstock/blob/289b2a8017ddd000896e525f18867f4caacec6f2/recipe/patches/0020-Add-CondaEcosystemModifyDllSearchPath.patch
    #
    import importlib.resources
    with importlib.resources.path("scipp", "__init__.py") as path:
        dll_directory = (path.parent.parent / "bin").resolve()
        os.environ["PATH"] += os.pathsep + str(dll_directory)

from . import runtime_config

user_configuration_filename = runtime_config.config_filename
config = runtime_config.load()
del runtime_config

from ._scipp import _debug_
if _debug_:
    import warnings

    def custom_formatwarning(msg, *args, **kwargs):
        return str(msg) + '\n'

    warnings.formatwarning = custom_formatwarning
    warnings.warn(
        'You are running a "Debug" build of scipp. For optimal performance use a "Release" build.'
    )

from ._scipp import __version__
# Import classes
from ._scipp.core import Variable, DataArray, Dataset, GroupByDataArray, \
                         GroupByDataset, Unit
# Import errors
from ._scipp.core import BinEdgeError, BinnedDataError, CoordError, \
                         DataArrayError, DatasetError, DimensionError, \
                         DTypeError, NotFoundError, SizeError, SliceError, \
                         UnitError, VariableError, VariancesError
# Import submodules
<<<<<<< HEAD
from ._scipp.core import units, dtype, buckets, geometry
from . import experimental
=======
from ._scipp.core import units, dtype, buckets
from . import geometry
>>>>>>> e4143fc7
# Import functions
from ._scipp.core import choose, logical_and, logical_or, logical_xor, where
# Import python functions
from .show import show, make_svg
from .table import table
from .plotting import plot
from .extend_units import *
from .html import to_html, make_html
from .object_list import _repr_html_
from .utils import collapse, slices
from .compat.dict import to_dict, from_dict
from .sizes import _make_sizes

# Wrappers for free functions from _scipp.core
from ._arithmetic import *
from ._bins import *
from ._counts import *
from ._comparison import *
from ._cumulative import *
from ._dataset import *
from ._groupby import *
from ._math import *
from ._operations import *
from ._unary import *
from ._reduction import *
from ._shape import *
from ._trigonometry import *
from ._variable import *

setattr(Variable, '_repr_html_', make_html)
setattr(DataArray, '_repr_html_', make_html)
setattr(Dataset, '_repr_html_', make_html)

from .io.hdf5 import to_hdf5 as _to_hdf5

setattr(Variable, 'to_hdf5', _to_hdf5)
setattr(DataArray, 'to_hdf5', _to_hdf5)
setattr(Dataset, 'to_hdf5', _to_hdf5)

setattr(Variable, 'sizes', property(_make_sizes))
setattr(DataArray, 'sizes', property(_make_sizes))
setattr(Dataset, 'sizes', property(_make_sizes))

from ._bins import _bins, _set_bins, _events

setattr(Variable, 'bins', property(_bins, _set_bins))
setattr(DataArray, 'bins', property(_bins, _set_bins))
setattr(Dataset, 'bins', property(_bins, _set_bins))
setattr(Variable, 'events', property(_events))
setattr(DataArray, 'events', property(_events))

from ._structured import _fields

setattr(
    Variable, 'fields',
    property(
        _fields,
        doc=
        """Provides access to fields of structured types such as vectors or matrices."""
    ))

from ._bins import _groupby_bins

setattr(GroupByDataArray, 'bins', property(_groupby_bins))
setattr(GroupByDataset, 'bins', property(_groupby_bins))

setattr(Variable, 'plot', plot)
setattr(DataArray, 'plot', plot)
setattr(Dataset, 'plot', plot)

# Prevent unwanted conversion to numpy arrays by operations. Properly defining
# __array_ufunc__ should be possible by converting non-scipp arguments to
# variables. The most difficult part is probably mapping the ufunc to scipp
# functions.
for _cls in (Variable, DataArray, Dataset):
    setattr(_cls, '__array_ufunc__', None)
del _cls

from . import _binding

_binding.bind_get()
for _cls in (Variable, DataArray):
    _binding.bind_functions_as_methods(
        _cls, globals(), ('broadcast', 'flatten', 'fold', 'transpose', 'all',
                          'any', 'mean', 'sum', 'nanmean', 'nansum'))
del _cls
_binding.bind_functions_as_methods(
    Variable, globals(), ('cumsum', 'max', 'min', 'nanmax', 'nanmin'))
_binding.bind_functions_as_methods(DataArray, globals(), ('groupby', ))
_binding.bind_functions_as_methods(Dataset, globals(), ('groupby', ))
del _binding<|MERGE_RESOLUTION|>--- conflicted
+++ resolved
@@ -48,13 +48,8 @@
                          DTypeError, NotFoundError, SizeError, SliceError, \
                          UnitError, VariableError, VariancesError
 # Import submodules
-<<<<<<< HEAD
-from ._scipp.core import units, dtype, buckets, geometry
-from . import experimental
-=======
 from ._scipp.core import units, dtype, buckets
-from . import geometry
->>>>>>> e4143fc7
+from . import geometry, experimental
 # Import functions
 from ._scipp.core import choose, logical_and, logical_or, logical_xor, where
 # Import python functions
@@ -89,7 +84,6 @@
 setattr(Dataset, '_repr_html_', make_html)
 
 from .io.hdf5 import to_hdf5 as _to_hdf5
-
 setattr(Variable, 'to_hdf5', _to_hdf5)
 setattr(DataArray, 'to_hdf5', _to_hdf5)
 setattr(Dataset, 'to_hdf5', _to_hdf5)
