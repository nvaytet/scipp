--- conflicted
+++ resolved
@@ -23,23 +23,6 @@
         self._target_dims = target_dims
         if self._target_dims is None:
             self._target_dims = self._variable.dims
-<<<<<<< HEAD
-
-    def _draw_box(self, origin_x, origin_y, color):
-        return " ".join([
-            '<rect',
-            'style="fill:#{};fill-opacity:1;stroke:#000;stroke-width:0.05"',
-            'id="rect"', 'width="1" height="1" x="origin_x" y="origin_y"/>',
-            '<path',
-            'style="fill:#{};stroke:#000;stroke-width:0.05;stroke-linejoin:round"', # noqa #501
-            'd="m origin_x origin_y l 0.3 -0.3 h 1 l -0.3 0.3 z"',
-            'id="path1" />', '<path',
-            'style="fill:#{};stroke:#000;stroke-width:0.05;stroke-linejoin:round"', # noqa #501
-            'd="m origin_x origin_y m 1 0 l 0.3 -0.3 v 1 l -0.3 0.3 z"',
-            'id="path2" />'
-        ]).format(*color).replace("origin_x", str(origin_x)).replace(
-            "origin_y", str(origin_y))
-=======
         # special extent value indicating sparse dimension
         self._sparse_flag = -1
         self._sparse_box_scale = 0.3
@@ -60,7 +43,6 @@
             'id="path2" />'
         ]).format(*color).replace("origin_x", str(origin_x)).replace(
             "origin_y", str(origin_y)).replace("xlen", str(xlen))
->>>>>>> c2e589dc
 
     def _variance_offset(self):
         shape = self._variable.shape
@@ -78,17 +60,12 @@
         for dim in self._target_dims:
             if dim in d:
                 e.append(d[dim])
-<<<<<<< HEAD
-=======
             elif dim in dims:
                 e.append(self._sparse_flag)
->>>>>>> c2e589dc
             else:
                 e.append(1)
         return [1] * (3 - len(e)) + e
 
-<<<<<<< HEAD
-=======
     def _sparse_extent(self):
         extent = 0
         if isinstance(self._variable, sc.DataConstProxy):
@@ -102,17 +79,13 @@
             extent = max(extent, len(vals))
         return extent
 
->>>>>>> c2e589dc
     def size(self):
         width = 2 * self._margin
         height = 2 * self._margin
         shape = self._extents()
 
-<<<<<<< HEAD
-=======
         if shape[-1] == self._sparse_flag:
             shape[-1] = self._sparse_box_scale * self._sparse_extent()
->>>>>>> c2e589dc
         width += shape[-1]
         height += shape[-2]
         depth = shape[-3]
@@ -123,11 +96,7 @@
         height += 0.3 * depth
         return [width, height]
 
-<<<<<<< HEAD
-    def _draw_array(self, color, offset=[0, 0]):
-=======
     def _draw_array(self, color, data, offset=[0, 0]):
->>>>>>> c2e589dc
         shape = self._variable.shape
         dx = offset[0]
         dy = offset[1] + 0.3  # extra offset for top face of top row of cubes
@@ -137,13 +106,6 @@
             lz, ly, lx = self._extents()
             for z in range(lz):
                 for y in reversed(range(ly)):
-<<<<<<< HEAD
-                    for x in range(lx):
-                        svg += self._draw_box(
-                            dx + x + self._margin + 0.3 *
-                            (lz - z - self._margin),
-                            dy + y + self._margin + 0.3 * z, color)
-=======
                     true_lx = lx
                     x_scale = 1
                     sparse = False
@@ -164,7 +126,6 @@
                             dx + x * x_scale + self._margin + 0.3 *
                             (lz - z - self._margin),
                             dy + y + self._margin + 0.3 * z, color, x_scale)
->>>>>>> c2e589dc
         return svg
 
     def _draw_labels(self, offset):
@@ -208,11 +169,6 @@
         return svg
 
     def _draw_info(self, offset, title):
-<<<<<<< HEAD
-        details = 'dims={}, shape={}, unit={}, variances={}'.format(
-            self._variable.dims, self._variable.shape,
-            str(self._variable.unit), self._variable.has_variances)
-=======
         try:
             unit = str(self._variable.unit)
         except Exception:
@@ -220,7 +176,6 @@
         details = 'dims={}, shape={}, unit={}, variances={}'.format(
             self._variable.dims, self._variable.shape, unit,
             self._variable.has_variances)
->>>>>>> c2e589dc
         if title is not None:
             svg = '<text x="{}" y="{}" \
                     style="font-size:0.4px">{}</text>'.format(
@@ -236,19 +191,6 @@
     def draw(self, color, offset=np.zeros(2), title=None):
         svg = '<g>'
         svg += self._draw_info(offset, title)
-<<<<<<< HEAD
-        if self._variable.has_variances:
-            svg += self._draw_array(color=color,
-                                    offset=offset +
-                                    np.array([self._variance_offset(), 0]))
-            svg += self._draw_array(color=color,
-                                    offset=offset +
-                                    np.array([0, self._variance_offset()]))
-            svg += self._draw_labels(offset=offset)
-        else:
-            svg += self._draw_array(color=color, offset=offset)
-            svg += self._draw_labels(offset=offset)
-=======
         items = []
         if self._variable.has_variances:
             items.append(('variances', self._variable.variances, color))
@@ -280,7 +222,6 @@
                           i * self._variance_offset()]),
                 data=data)
             svg += '</g>'
->>>>>>> c2e589dc
         svg += '</g>'
         return svg
 
@@ -305,24 +246,14 @@
         # consistent ordering. We simply use that of the item with highest
         # dimension count.
         count = -1
-<<<<<<< HEAD
-        if isinstance(self._dataset, sc.Dataset):
-=======
         if isinstance(self._dataset, sc.DataConstProxy):
             dims = self._dataset.dims
             count = len(dims)
         else:
->>>>>>> c2e589dc
             for name, item in self._dataset:
                 if len(item.dims) > count:
                     dims = item.dims
                     count = len(dims)
-<<<<<<< HEAD
-        else:
-            dims = self._dataset.dims
-            count = len(dims)
-=======
->>>>>>> c2e589dc
         return dims
 
     def make_svg(self, dataset):
@@ -336,96 +267,6 @@
         # TODO sparse variables
         # TODO limit number of drawn cubes if shape exceeds certain limit
         #      (draw just a single cube with correct edge proportions?)
-<<<<<<< HEAD
-        if isinstance(self._dataset, sc.Dataset):
-            items = []
-            for name, data in dataset:
-                if data.dims != dims:
-                    items.append((name, data))
-            # Render highest-dimension items last so coords are optically
-            # aligned
-            for name, data in dataset:
-                if data.dims == dims:
-                    items.append((name, data))
-
-            for name, data in items:
-                drawer = VariableDrawer(data, margin, target_dims=dims)
-                content += drawer.draw(color=_colors['data'],
-                                       offset=[0, height],
-                                       title=name)
-                size = drawer.size()
-                width = max(width, size[0])
-                coord_1_y = height
-                height += size[1]
-        else:
-            drawer = VariableDrawer(self._dataset, margin, target_dims=dims)
-            content += drawer.draw(color=_colors['data'],
-                                   offset=[0, height],
-                                   title='')
-            size = drawer.size()
-            width = max(width, size[0])
-            coord_1_y = height
-            height += size[1]
-
-        coord_2_x = width
-        coord_2_y = height
-
-        # It might be better to draw coords on the top and left instead of
-        # bottom and right, but this way is easier for offset computation.
-        # Maybe just use an svg offset transform to accomplish this in a
-        # nice way?
-        for dim, coord in dataset.coords:
-            drawer = VariableDrawer(coord, margin, target_dims=dims)
-            size = drawer.size()
-            if dim == dims[-1]:
-                content += drawer.draw(color=_colors['coord'],
-                                       offset=[0, height],
-                                       title=dim)
-                width = max(width, size[0])
-                height += size[1]
-            elif dim == dims[-2]:
-                content += drawer.draw(color=_colors['coord'],
-                                       offset=[width, coord_1_y],
-                                       title=dim)
-                width += size[0]
-            else:
-                content += drawer.draw(color=_colors['coord'],
-                                       offset=[coord_2_x, coord_2_y],
-                                       title=dim)
-                coord_2_x += size[0]
-
-        for name, labels in dataset.labels:
-            drawer = VariableDrawer(labels, margin, target_dims=dims)
-            size = drawer.size()
-            if labels.dims[-1] == dims[-1]:
-                content += drawer.draw(color=_colors['labels'],
-                                       offset=[0, height],
-                                       title=name)
-                width = max(width, size[0])
-                height += size[1]
-            elif labels.dims[-1] == dims[-2]:
-                content += drawer.draw(color=_colors['labels'],
-                                       offset=[width, coord_1_y],
-                                       title=name)
-                width += size[0]
-            else:
-                content += drawer.draw(color=_colors['labels'],
-                                       offset=[coord_2_x, coord_2_y],
-                                       title=name)
-                coord_2_x += size[0]
-
-        for name, attr in dataset.attrs:
-            drawer = VariableDrawer(attr, margin, target_dims=dims)
-            content += drawer.draw(color=_colors['attr'],
-                                   offset=[0, height],
-                                   title=name)
-            size = drawer.size()
-            width = max(width, size[0])
-            height += size[1]
-
-        return '<svg viewBox="0 0 {} {}">{}</svg>'.format(
-            max(16, width), height, content)
-=======
         area_x = []
         area_y = []
         area_z = []
@@ -537,7 +378,6 @@
 
         return '<svg viewBox="{} {} {} {}">{}</svg>'.format(
             left, top, max(16, width), height, content)
->>>>>>> c2e589dc
 
 
 def show(container):
