--- conflicted
+++ resolved
@@ -274,19 +274,12 @@
                 for j in range(n_dets):
                     det_idx = definition[j][0]
                     p = det_info.position(det_idx)
-<<<<<<< HEAD
                     r = det_info.rotation(det_idx)
                     s = comp_info.shape(det_idx)
-                    pos_d.coords["spectrum"].values[idx] = i
-                    pos_d["x"].values[idx] = p.X()
-                    pos_d["y"].values[idx] = p.Y()
-                    pos_d["z"].values[idx] = p.Z()
-=======
                     spectrum_values[idx] = i
                     x_values[idx] = p.X()
                     y_values[idx] = p.Y()
                     z_values[idx] = p.Z()
->>>>>>> 16117927
                     idx += 1
                     quats.append([r.real(), r.imagI(), r.imagJ(), r.imagK()])
                     bboxes.append(s.getBoundingBox().width())
@@ -337,8 +330,6 @@
                     vec3s.append([p.X(), p.Y(), p.Z()])
                     quats.append([r.real(), r.imagI(), r.imagJ(), r.imagK()])
                     bboxes.append(s.getBoundingBox().width())
-                # p = spec.position
-                # pos[i, :] = [p.X(), p.Y(), p.Z()]
                 pos[i, :] = np.mean(vec3s, axis=0)
                 det_rot[i, :] = np.mean(quats, axis=0)
                 det_bbox[i, :] = np.sum(bboxes, axis=0)
