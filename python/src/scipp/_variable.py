# SPDX-License-Identifier: BSD-3-Clause
# Copyright (c) 2021 Scipp contributors (https://github.com/scipp)
# @author Matthew Andrew

<<<<<<< HEAD
from collections.abc import Iterable as _Iterable
from typing import Any as _Any, Sequence as _Sequence, Union as _Union, \
=======
from typing import Any as _Any, Sequence as _Sequence, Union as _Union,\
>>>>>>> d84e9acb
    Optional as _Optional

import numpy as _np
from numpy.typing import ArrayLike as _ArrayLike

from ._scipp import core as _cpp
from ._cpp_wrapper_util import call_func as _call_cpp_func


def _parse_dims_shape_sizes(dims, shape, sizes):
    if sizes is not None:
        if dims is not None or shape is not None:
            raise ValueError("When sizes is specified, dims and shape must "
                             "both be None. Got dims: {}, shape: {}".format(
                                 dims, shape))
        dims = list(sizes.keys())
        shape = list(sizes.values())
    return {"dims": dims, "shape": shape}


def islinspace(x: _cpp.Variable) -> bool:
    """
    Check if the values of a variable are evenly spaced.

    :param x: Variable to check.
    :returns: True if the variable contains regularly spaced values,
      False otherwise.
    """
    return _call_cpp_func(_cpp.islinspace, x)


def scalar(value: _Any,
           variance: _Any = None,
           unit: _Union[_cpp.Unit, str] = _cpp.units.dimensionless,
           dtype: type(_cpp.dtype.float64) = None,
           with_variance: bool = None) -> _cpp.Variable:
    """Constructs a zero dimensional :class:`Variable` with a unit and optional
    variance.

    :seealso: :py:func:`scipp.zeros` :py:func:`scipp.ones`
              :py:func:`scipp.empty` :py:func:`scipp.array`

    :param value: Initial value.
    :param variance: Optional, initial variance, Default=None
    :param unit: Optional, unit. Default=dimensionless
    :param dtype: Optional, type of underlying data. Default=None,
      in which case type is inferred from value input.
      Cannot be specified for value types of
      str, Dataset or DataArray.
    :param with_variance: Optional, boolean flag, if True includes variances
      initialized to the default value for dtype.
      For example for a float type values and variances would all be
      initialized to 0.0. Default=False
    :returns: A scalar (zero-dimensional) Variable.
    :rtype: Variable
    """
    return _cpp.Variable(dims=(),
                         values=value,
                         variances=variance,
                         unit=unit,
                         dtype=dtype,
                         with_variances=with_variance)


def zeros(*,
          dims: _Sequence[str] = None,
          shape: _Sequence[int] = None,
          sizes: dict = None,
          unit: _Union[_cpp.Unit, str] = _cpp.units.dimensionless,
          dtype: type(_cpp.dtype.float64) = _cpp.dtype.float64,
          with_variances: bool = False) -> _cpp.Variable:
    """Constructs a :class:`Variable` with default initialized values with
    given dimension labels and shape.
    The dims and shape can also be specified using a sizes dict.
    Optionally can add default initialized variances.
    Only keyword arguments accepted.

    :seealso: :py:func:`scipp.ones` :py:func:`scipp.empty`
              :py:func:`scipp.scalar` :py:func:`scipp.array`

    :param dims: Optional (if sizes is specified), dimension labels.
    :param shape: Optional (if sizes is specified), dimension sizes.
    :param sizes: Optional, imension label to size map.
    :param unit: Optional, unit of contents. Default=dimensionless
    :param dtype: Optional, type of underlying data. Default=float64
    :param with_variances: Optional, boolean flag, if True includes variances
      initialized to the default value for dtype.
      For example for a float type values and variances would all be
      initialized to 0.0. Default=False
    """

    return _cpp.Variable(**_parse_dims_shape_sizes(dims, shape, sizes),
                         unit=unit,
                         dtype=dtype,
                         with_variances=with_variances)


def zeros_like(var: _cpp.Variable) -> _cpp.Variable:
    """Constructs a :class:`Variable` with the same dims, shape, unit and dtype
    as the input variable, but with all values initialized to 0. If the input
    has variances, all variances in the output are set to 0.

    :seealso: :py:func:`scipp.zeros` :py:func:`scipp.ones_like`

    :param var: Input variable.
    """
    return zeros(dims=var.dims,
                 shape=var.shape,
                 unit=var.unit,
                 dtype=var.dtype,
                 with_variances=var.variances is not None)


def ones(*,
         dims: _Sequence[str] = None,
         shape: _Sequence[int] = None,
         sizes: dict = None,
         unit: _Union[_cpp.Unit, str] = _cpp.units.dimensionless,
         dtype: type(_cpp.dtype.float64) = _cpp.dtype.float64,
         with_variances: bool = False) -> _cpp.Variable:
    """Constructs a :class:`Variable` with values initialized to 1 with
    given dimension labels and shape.
    The dims and shape can also be specified using a sizes dict.

    :seealso: :py:func:`scipp.zeros` :py:func:`scipp.empty`
              :py:func:`scipp.scalar` :py:func:`scipp.array`

    :param dims: Optional (if sizes is specified), dimension labels.
    :param shape: Optional (if sizes is specified), dimension sizes.
    :param sizes: Optional, dimension label to size map.
    :param unit: Optional, unit of contents. Default=dimensionless
    :param dtype: Optional, type of underlying data. Default=float64
    :param with_variances: Optional, boolean flag, if True includes variances
                      initialized to 1. Default=False
    """
    return _cpp.ones(**_parse_dims_shape_sizes(dims, shape, sizes),
                     unit=unit,
                     dtype=dtype,
                     with_variances=with_variances)


def ones_like(var: _cpp.Variable) -> _cpp.Variable:
    """Constructs a :class:`Variable` with the same dims, shape, unit and dtype
    as the input variable, but with all values initialized to 1. If the input
    has variances, all variances in the output are set to 1.

    :seealso: :py:func:`scipp.ones` :py:func:`scipp.zeros_like`

    :param var: Input variable.
    """
    return ones(dims=var.dims,
                shape=var.shape,
                unit=var.unit,
                dtype=var.dtype,
                with_variances=var.variances is not None)


def empty(*,
          dims: _Sequence[str] = None,
          shape: _Sequence[int] = None,
          sizes: dict = None,
          unit: _Union[_cpp.Unit, str] = _cpp.units.dimensionless,
          dtype: type(_cpp.dtype.float64) = _cpp.dtype.float64,
          with_variances: bool = False) -> _cpp.Variable:
    """Constructs a :class:`Variable` with uninitialized values with given
    dimension labels and shape.
    The dims and shape can also be specified using a sizes dict.
    USE WITH CARE! Uninitialized means that values have undetermined values.
    Consider using :py:func:`scipp.zeros` unless you
    know what you are doing and require maximum performance.

    :seealso: :py:func:`scipp.zeros` :py:func:`scipp.ones`
              :py:func:`scipp.scalar` :py:func:`scipp.array`

    :param dims: Optional (if sizes is specified), dimension labels.
    :param shape: Optional (if sizes is specified), dimension sizes.
    :param sizes: Optional, dimension label to size map.
    :param unit: Optional, unit of contents. Default=dimensionless
    :param dtype: Optional, type of underlying data. Default=float64
    :param with_variances: Optional, boolean flag, if True includes
                    uninitialized variances. Default=False
    """
    return _cpp.empty(**_parse_dims_shape_sizes(dims, shape, sizes),
                      unit=unit,
                      dtype=dtype,
                      with_variances=with_variances)


def empty_like(var: _cpp.Variable) -> _cpp.Variable:
    """Constructs a :class:`Variable` with the same dims, shape, unit and dtype
    as the input variable, but with uninitialized values. If the input
    has variances, all variances in the output exist but are uninitialized.

    :seealso: :py:func:`scipp.empty` :py:func:`scipp.zeros_like`
              :py:func:`scipp.ones_like`

    :param var: Input variable.
    """
    return empty(dims=var.dims,
                 shape=var.shape,
                 unit=var.unit,
                 dtype=var.dtype,
                 with_variances=var.variances is not None)


def _to_eigen_layout(a):
    # Numpy and scipp use row-major, but Eigen matrices use column-major,
    # transpose matrix axes for copying values.
    return _np.moveaxis(a, -1, -2)


def matrix(*,
           unit: _Union[_cpp.Unit, str] = _cpp.units.dimensionless,
           value: _Union[_np.ndarray, list]):
    """Constructs a zero dimensional :class:`Variable` holding a single 3x3
    matrix.

    :seealso: :py:func:`scipp.matrices`

    :param value: Initial value, a list or 1-D numpy array.
    :param unit: Optional, unit. Default=dimensionless
    :returns: A scalar (zero-dimensional) Variable.
    :rtype: Variable
    """
    return _cpp.matrices(dims=[], unit=unit, values=_to_eigen_layout(value))


def matrices(*,
             dims: _Sequence[str],
             unit: _Union[_cpp.Unit, str] = _cpp.units.dimensionless,
             values: _Union[_np.ndarray, list]):
    """Constructs a :class:`Variable` with given dimensions holding an array
    of 3x3 matrices.

    :seealso: :py:func:`scipp.matrix`

    :param dims: Dimension labels.
    :param values: Initial values.
    :param unit: Optional, data unit. Default=dimensionless
    """
    return _cpp.matrices(dims=dims, unit=unit, values=_to_eigen_layout(values))


def vector(*,
           unit: _Union[_cpp.Unit, str] = _cpp.units.dimensionless,
           value: _Union[_np.ndarray, list]):
    """Constructs a zero dimensional :class:`Variable` holding a single length-3
    vector.

    :seealso: :py:func:`scipp.vectors`

    :param value: Initial value, a list or 1-D numpy array.
    :param unit: Optional, unit. Default=dimensionless
    :returns: A scalar (zero-dimensional) Variable.
    :rtype: Variable
    """
    return _cpp.vectors(dims=[], unit=unit, values=value)


def vectors(*,
            dims: _Sequence[str],
            unit: _Union[_cpp.Unit, str] = _cpp.units.dimensionless,
            values: _Union[_np.ndarray, list]):
    """Constructs a :class:`Variable` with given dimensions holding an array
    of length-3 vectors.

    :seealso: :py:func:`scipp.vector`

    :param dims: Dimension labels.
    :param values: Initial values.
    :param unit: Optional, data unit. Default=dimensionless
    """
    return _cpp.vectors(dims=dims, unit=unit, values=values)


def array(*,
          dims: _Iterable,
          values: _ArrayLike,
          variances: _Optional[_ArrayLike] = None,
          unit: _Union[_cpp.Unit, str] = _cpp.units.dimensionless,
          dtype: type(_cpp.dtype.float64) = None) -> _cpp.Variable:
    """Constructs a :class:`Variable` with given dimensions, containing given
    values and optional variances. Dimension and value shape must match.
    Only keyword arguments accepted.

    :seealso: :py:func:`scipp.zeros` :py:func:`scipp.ones`
              :py:func:`scipp.empty` :py:func:`scipp.scalar`

    :param dims: Dimension labels, nonempty.
    :param values: Initial values.
    :param variances: Optional, initial variances, must be same shape
      and size as values. Default=None
    :param unit: Optional, data unit. Default=dimensionless
    :param dtype: Optional, type of underlying data. Default=None,
      in which case type is inferred from value input.
    """
    if not dims:
        raise ValueError("The dims of an array must not be empty. "
                         "Use sc.scalar to construct a scalar variable.")
    return _cpp.Variable(dims=dims,
                         values=values,
                         variances=variances,
                         unit=unit,
                         dtype=dtype)


def linspace(dim: str,
             start: _Union[int, float],
             stop: _Union[int, float],
             num: int,
             *,
             unit: _Union[_cpp.Unit, str] = _cpp.units.dimensionless,
             dtype: type(_cpp.dtype.float64) = None) -> _cpp.Variable:
    """Constructs a :class:`Variable` with `num` evenly spaced samples,
    calculated over the interval `[start, stop]`.

    :seealso: :py:func:`scipp.geomspace` :py:func:`scipp.logspace`
              :py:func:`scipp.arange`

    :param dim: Dimension label.
    :param start: The starting value of the sequence.
    :param stop: The end value of the sequence.
    :param num: Number of samples to generate.
    :param unit: Optional, data unit. Default=dimensionless
    :param dtype: Optional, type of underlying data. Default=None,
      in which case type is inferred from value input.
    """
    return array(dims=[dim],
                 values=_np.linspace(start, stop, num),
                 unit=unit,
                 dtype=dtype)


def geomspace(dim: str,
              start: _Union[int, float],
              stop: _Union[int, float],
              num: int,
              *,
              unit: _Union[_cpp.Unit, str] = _cpp.units.dimensionless,
              dtype: type(_cpp.dtype.float64) = None) -> _cpp.Variable:
    """Constructs a :class:`Variable` with values spaced evenly on a log scale
    (a geometric progression). This is similar to :py:func:`scipp.logspace`,
    but with endpoints specified directly.
    Each output sample is a constant multiple of the previous.

    :seealso: :py:func:`scipp.linspace` :py:func:`scipp.logspace`
              :py:func:`scipp.arange`

    :param dim: Dimension label.
    :param start: The starting value of the sequence.
    :param stop: The end value of the sequence.
    :param num: Number of samples to generate.
    :param unit: Optional, data unit. Default=dimensionless
    :param dtype: Optional, type of underlying data. Default=None,
      in which case type is inferred from value input.
    """
    return array(dims=[dim],
                 values=_np.geomspace(start, stop, num),
                 unit=unit,
                 dtype=dtype)


def logspace(dim: str,
             start: _Union[int, float],
             stop: _Union[int, float],
             num: int,
             *,
             unit: _Union[_cpp.Unit, str] = _cpp.units.dimensionless,
             dtype: type(_cpp.dtype.float64) = None) -> _cpp.Variable:
    """Constructs a :class:`Variable` with values spaced evenly on a log scale.

    :seealso: :py:func:`scipp.linspace` :py:func:`scipp.geomspace`
              :py:func:`scipp.arange`

    :param dim: Dimension label.
    :param start: The starting value of the sequence.
    :param stop: The end value of the sequence.
    :param num: Number of samples to generate.
    :param unit: Optional, data unit. Default=dimensionless
    :param dtype: Optional, type of underlying data. Default=None,
      in which case type is inferred from value input.
    """
    return array(dims=[dim],
                 values=_np.logspace(start, stop, num),
                 unit=unit,
                 dtype=dtype)


def arange(dim: str,
           start: _Union[int, float],
           stop: _Union[int, float] = None,
           step: _Union[int, float] = 1,
           *,
           unit: _Union[_cpp.Unit, str] = _cpp.units.dimensionless,
           dtype: type(_cpp.dtype.float64) = None) -> _cpp.Variable:
    """Constructs a :class:`Variable` with evenly spaced values within a given
    interval.
    Values are generated within the half-open interval [start, stop)
    (in other words, the interval including start but excluding stop).

    :seealso: :py:func:`scipp.linspace` :py:func:`scipp.geomspace`
              :py:func:`scipp.logspace`

    :param dim: Dimension label.
    :param start: Optional, the starting value of the sequence. Default=0.
    :param stop: End of interval. The interval does not include this value,
      except in some (rare) cases where step is not an integer and floating
      point round-off can come into play.
    :param step: Optional, spacing between values. Default=1.
    :param unit: Optional, data unit. Default=dimensionless
    :param dtype: Optional, type of underlying data. Default=None,
      in which case type is inferred from value input.
    """
    if stop is None:
        stop = start
        start = 0
    return array(dims=[dim],
                 values=_np.arange(start, stop, step),
                 unit=unit,
                 dtype=dtype)


# Wrapper to make datetime usable without importing numpy manually.
datetime64 = _np.datetime64<|MERGE_RESOLUTION|>--- conflicted
+++ resolved
@@ -2,12 +2,8 @@
 # Copyright (c) 2021 Scipp contributors (https://github.com/scipp)
 # @author Matthew Andrew
 
-<<<<<<< HEAD
 from collections.abc import Iterable as _Iterable
-from typing import Any as _Any, Sequence as _Sequence, Union as _Union, \
-=======
 from typing import Any as _Any, Sequence as _Sequence, Union as _Union,\
->>>>>>> d84e9acb
     Optional as _Optional
 
 import numpy as _np
