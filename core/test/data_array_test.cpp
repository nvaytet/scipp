--- conflicted
+++ resolved
@@ -156,37 +156,4 @@
   EXPECT_TRUE(equals(span<const double>(out_vars[1]).subspan(0, 3),
                      expected.slice({Dim::X, 0, 3}).variances<double>()));
   EXPECT_TRUE(std::isnan(out_vars[1][3]));
-<<<<<<< HEAD
-}
-
-TEST(DataArraySparseArithmeticTest, consistency_with_histogram) {
-  // Apart from uncertainties, the order of operations does not matter. We can
-  // either first multiply and then histogram, or first histogram and then
-  // multiply.
-  const auto sparse = make_sparse();
-  auto edges = createVariable<double>(
-      Dims{Dim::X}, Shape{4}, units::Unit(units::us), Values{1, 2, 3, 4});
-  auto data = createVariable<double>(
-      Dims{Dim::X}, Shape{3}, Values{2.0, 3.0, 4.0}, Variances{0.3, 0.4, 0.5});
-
-  auto hist = DataArray(data, {{Dim::X, edges}});
-  auto bins = hist.coords()[Dim::X];
-  auto ab = histogram(sparse * hist, bins);
-  auto ba = histogram(sparse, bins) * hist;
-
-  // Case 1: 1 event per bin => uncertainties are the same
-  EXPECT_EQ(ab, ba);
-
-  hist = make_histogram();
-  bins = hist.coords()[Dim::X];
-  ab = histogram(sparse * hist, bins);
-  ba = histogram(sparse, bins) * hist;
-
-  // Case 2: Multiple events per bin => uncertainties differ, set to 0 before
-  // comparison.
-  ab.setVariances(Vector<double>(4));
-  ba.setVariances(Vector<double>(4));
-  EXPECT_EQ(ab, ba);
-=======
->>>>>>> 0cdfa376
 }