# SPDX-License-Identifier: GPL-3.0-or-later Copyright (c) 2019 Scipp
# contributors (https://github.com/scipp)
set(TARGET_NAME "scipp-core-test")
add_dependencies(all-tests ${TARGET_NAME})
add_executable(
  ${TARGET_NAME} EXCLUDE_FROM_ALL
  comparison_test.cpp
  dimensions_test.cpp
  element_array_test.cpp
<<<<<<< HEAD
  element_array_view_test.cpp
  element_unary_operations_test.cpp
  element_geometric_operations_test.cpp
  element_trigonometry_operations_test.cpp
=======
  element_event_operations_test.cpp
  element_geometric_operations_test.cpp
  element_trigonometry_operations_test.cpp
  element_unary_operations_test.cpp
  event_test.cpp
  except_test.cpp
  groupby_test.cpp
  histogram_test.cpp
>>>>>>> 01229f0b
  indexed_slice_view_test.cpp
  reduce_logical_test.cpp
  reduce_various_test.cpp
  subspan_view_test.cpp
  transform_test.cpp
  value_and_variance_test.cpp
  variable_concept_test.cpp
  variable_custom_type_test.cpp
  variable_keyword_args_constructor_test.cpp
  variable_operations_test.cpp
  variable_scalar_accessors_test.cpp
  variable_test.cpp
  variable_trigonometry_test.cpp
  view_index_test.cpp
)
include_directories(SYSTEM ${GMOCK_INCLUDE_DIR} ${GTEST_INCLUDE_DIR})
target_link_libraries(
  ${TARGET_NAME}
  LINK_PRIVATE
  scipp-core
  gtest_main
  scipp_test_helpers
  ${GTEST_LIBRARIES}
  ${GMOCK_LIBRARIES}
)

if(WIN32)
  target_compile_options(${TARGET_NAME} PRIVATE "/bigobj")
endif()

set_property(
  TARGET ${TARGET_NAME} PROPERTY INTERPROCEDURAL_OPTIMIZATION
                                 ${INTERPROCEDURAL_OPTIMIZATION_TESTS}
)
add_sanitizers(${TARGET_NAME})
if(${WITH_CTEST})
  gtest_discover_tests(${TARGET_NAME} TEST_PREFIX scipp/core/)
endif()<|MERGE_RESOLUTION|>--- conflicted
+++ resolved
@@ -7,21 +7,11 @@
   comparison_test.cpp
   dimensions_test.cpp
   element_array_test.cpp
-<<<<<<< HEAD
   element_array_view_test.cpp
+  element_event_operations_test.cpp
   element_unary_operations_test.cpp
   element_geometric_operations_test.cpp
   element_trigonometry_operations_test.cpp
-=======
-  element_event_operations_test.cpp
-  element_geometric_operations_test.cpp
-  element_trigonometry_operations_test.cpp
-  element_unary_operations_test.cpp
-  event_test.cpp
-  except_test.cpp
-  groupby_test.cpp
-  histogram_test.cpp
->>>>>>> 01229f0b
   indexed_slice_view_test.cpp
   reduce_logical_test.cpp
   reduce_various_test.cpp
