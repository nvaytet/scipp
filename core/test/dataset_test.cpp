--- conflicted
+++ resolved
@@ -187,7 +187,28 @@
                except::DimensionError);
 }
 
-<<<<<<< HEAD
+TEST(DatasetTest, construct_from_proxy) {
+  DatasetFactory3D factory;
+  const auto dataset = factory.make();
+  const DatasetConstProxy proxy(dataset);
+  Dataset from_proxy(proxy);
+  ASSERT_EQ(from_proxy, dataset);
+}
+
+TEST(DatasetTest, construct_from_slice) {
+  DatasetFactory3D factory;
+  const auto dataset = factory.make();
+  const auto slice = dataset.slice({Dim::X, 1});
+  Dataset from_slice(slice);
+  ASSERT_EQ(from_slice, dataset.slice({Dim::X, 1}));
+}
+
+TEST(DatasetTest, slice_temporary) {
+  DatasetFactory3D factory;
+  auto dataset = factory.make().slice({Dim::X, 1});
+  ASSERT_TRUE((std::is_same_v<decltype(dataset), Dataset>));
+}
+
 template <typename T> void do_test_slice_validation(const T &container) {
   EXPECT_THROW(container.slice(Slice{Dim::Y, 0, 1}), except::SliceError);
   EXPECT_THROW(container.slice(Slice{Dim::X, 0, 3}), except::SliceError);
@@ -233,1437 +254,4 @@
   // Reverse order. Invalid slice creation should be caught up front.
   EXPECT_THROW(ds.slice(Slice{Dim::X, 1, 2}, Slice{Dim::X, 0, 3}),
                except::SliceError);
-}
-
-TEST(DatasetTest, simple_sparse_slice) {
-  Dataset dataset;
-  auto var = makeVariable<double>({{Dim::Y, Dim::X}, {2, Dimensions::Sparse}});
-  var.sparseValues<double>()[0] = {4, 5, 6};
-  var.sparseValues<double>()[1] = {7, 8, 9};
-  dataset.setData("data", var);
-  dataset.setCoord(Dim::Y, makeVariable<double>({Dim::Y, 2}, {1, 2}));
-
-  auto sliced = dataset.slice({Dim::Y, 1, 2});
-  auto data = sliced["data"].data().sparseValues<double>();
-  EXPECT_EQ(data.size(), 1);
-  scipp::core::sparse_container<double> expected = {7, 8, 9};
-  EXPECT_EQ(data[0], expected);
-}
-
-TEST(DatasetTest, simple_sparse_slice_and_sparse_coords) {
-  Dataset dataset;
-  auto var = makeVariable<double>({{Dim::Y, Dim::X}, {2, Dimensions::Sparse}});
-  var.sparseValues<double>()[0] = {4, 5, 6};
-  var.sparseValues<double>()[1] = {7, 8, 9};
-  dataset.setData("data", var);
-  dataset.setCoord(Dim::Y, makeVariable<double>({Dim::Y, 2}, {1, 2}));
-  auto sparseCoords = makeVariable<double>({Dim::X, Dimensions::Sparse});
-  sparseCoords.sparseValues<double>()[0] = {1, 2, 3};
-  dataset.setSparseCoord("data", sparseCoords);
-
-  auto sliced = dataset.slice({Dim::Y, 1, 2});
-  auto data = sliced["data"].data().sparseValues<double>();
-  EXPECT_EQ(data.size(), 1);
-  scipp::core::sparse_container<double> expected = {7, 8, 9};
-  EXPECT_EQ(data[0], expected);
-  // Cannot access sparse coords on slice DataProxy.
-  // TODO sliced["data"].coords()["Dim::Z"]; // currently not working
-}
-
-class Dataset_comparison_operators : public ::testing::Test {
-private:
-  template <class A, class B>
-  void expect_eq_impl(const A &a, const B &b) const {
-    EXPECT_TRUE(a == b);
-    EXPECT_TRUE(b == a);
-    EXPECT_FALSE(a != b);
-    EXPECT_FALSE(b != a);
-  }
-  template <class A, class B>
-  void expect_ne_impl(const A &a, const B &b) const {
-    EXPECT_TRUE(a != b);
-    EXPECT_TRUE(b != a);
-    EXPECT_FALSE(a == b);
-    EXPECT_FALSE(b == a);
-  }
-
-protected:
-  Dataset_comparison_operators()
-      : sparse_variable(makeVariable<double>({Dim::Y, Dim::Z, Dim::X},
-                                             {3, 2, Dimensions::Sparse})) {
-    dataset.setCoord(Dim::X, makeVariable<double>({Dim::X, 4}));
-    dataset.setCoord(Dim::Y, makeVariable<double>({Dim::Y, 3}));
-
-    dataset.setLabels("labels", makeVariable<int>({Dim::X, 4}));
-
-    dataset.setAttr("attr", makeVariable<int>({}));
-
-    dataset.setData("val_and_var",
-                    makeVariable<double>({{Dim::Y, 3}, {Dim::X, 4}},
-                                         std::vector<double>(12),
-                                         std::vector<double>(12)));
-
-    dataset.setData("val", makeVariable<double>({Dim::X, 4}));
-
-    dataset.setSparseCoord("sparse_coord", sparse_variable);
-    dataset.setData("sparse_coord_and_val", sparse_variable);
-    dataset.setSparseCoord("sparse_coord_and_val", sparse_variable);
-  }
-  void expect_eq(const Dataset &a, const Dataset &b) const {
-    expect_eq_impl(a, DatasetConstProxy(b));
-    expect_eq_impl(DatasetConstProxy(a), b);
-    expect_eq_impl(DatasetConstProxy(a), DatasetConstProxy(b));
-  }
-  void expect_ne(const Dataset &a, const Dataset &b) const {
-    expect_ne_impl(a, DatasetConstProxy(b));
-    expect_ne_impl(DatasetConstProxy(a), b);
-    expect_ne_impl(DatasetConstProxy(a), DatasetConstProxy(b));
-  }
-
-  Dataset dataset;
-  Variable sparse_variable;
-};
-
-auto make_empty() { return Dataset(); }
-
-template <class T, class T2>
-auto make_1_coord(const Dim dim, const Dimensions &dims, const units::Unit unit,
-                  const std::initializer_list<T2> &data) {
-  auto d = make_empty();
-  d.setCoord(dim, makeVariable<T>(dims, unit, data));
-  return d;
-}
-
-template <class T, class T2>
-auto make_1_labels(const std::string &name, const Dimensions &dims,
-                   const units::Unit unit,
-                   const std::initializer_list<T2> &data) {
-  auto d = make_empty();
-  d.setLabels(name, makeVariable<T>(dims, unit, data));
-  return d;
-}
-
-template <class T, class T2>
-auto make_1_attr(const std::string &name, const Dimensions &dims,
-                 const units::Unit unit,
-                 const std::initializer_list<T2> &data) {
-  auto d = make_empty();
-  d.setAttr(name, makeVariable<T>(dims, unit, data));
-  return d;
-}
-
-template <class T, class T2>
-auto make_1_values(const std::string &name, const Dimensions &dims,
-                   const units::Unit unit,
-                   const std::initializer_list<T2> &data) {
-  auto d = make_empty();
-  d.setData(name, makeVariable<T>(dims, unit, data));
-  return d;
-}
-
-template <class T, class T2>
-auto make_1_values_and_variances(const std::string &name,
-                                 const Dimensions &dims, const units::Unit unit,
-                                 const std::initializer_list<T2> &values,
-                                 const std::initializer_list<T2> &variances) {
-  auto d = make_empty();
-  d.setData(name, makeVariable<T>(dims, unit, values, variances));
-  return d;
-}
-
-// Baseline checks: Does dataset comparison pick up arbitrary mismatch of
-// individual items? Strictly speaking many of these are just retesting the
-// comparison of Variable, but it ensures that the content is actually compared
-// and thus serves as a baseline for the follow-up tests.
-TEST_F(Dataset_comparison_operators, single_coord) {
-  auto d = make_1_coord<double>(Dim::X, {Dim::X, 3}, units::m, {1, 2, 3});
-  expect_eq(d, d);
-  expect_ne(d, make_empty());
-  expect_ne(d, make_1_coord<float>(Dim::X, {Dim::X, 3}, units::m, {1, 2, 3}));
-  expect_ne(d, make_1_coord<double>(Dim::Y, {Dim::X, 3}, units::m, {1, 2, 3}));
-  expect_ne(d, make_1_coord<double>(Dim::X, {Dim::Y, 3}, units::m, {1, 2, 3}));
-  expect_ne(d, make_1_coord<double>(Dim::X, {Dim::X, 2}, units::m, {1, 2}));
-  expect_ne(d, make_1_coord<double>(Dim::X, {Dim::X, 3}, units::s, {1, 2, 3}));
-  expect_ne(d, make_1_coord<double>(Dim::X, {Dim::X, 3}, units::m, {1, 2, 4}));
-}
-
-TEST_F(Dataset_comparison_operators, single_labels) {
-  auto d = make_1_labels<double>("a", {Dim::X, 3}, units::m, {1, 2, 3});
-  expect_eq(d, d);
-  expect_ne(d, make_empty());
-  expect_ne(d, make_1_labels<float>("a", {Dim::X, 3}, units::m, {1, 2, 3}));
-  expect_ne(d, make_1_labels<double>("b", {Dim::X, 3}, units::m, {1, 2, 3}));
-  expect_ne(d, make_1_labels<double>("a", {Dim::Y, 3}, units::m, {1, 2, 3}));
-  expect_ne(d, make_1_labels<double>("a", {Dim::X, 2}, units::m, {1, 2}));
-  expect_ne(d, make_1_labels<double>("a", {Dim::X, 3}, units::s, {1, 2, 3}));
-  expect_ne(d, make_1_labels<double>("a", {Dim::X, 3}, units::m, {1, 2, 4}));
-}
-
-TEST_F(Dataset_comparison_operators, single_attr) {
-  auto d = make_1_attr<double>("a", {Dim::X, 3}, units::m, {1, 2, 3});
-  expect_eq(d, d);
-  expect_ne(d, make_empty());
-  expect_ne(d, make_1_attr<float>("a", {Dim::X, 3}, units::m, {1, 2, 3}));
-  expect_ne(d, make_1_attr<double>("b", {Dim::X, 3}, units::m, {1, 2, 3}));
-  expect_ne(d, make_1_attr<double>("a", {Dim::Y, 3}, units::m, {1, 2, 3}));
-  expect_ne(d, make_1_attr<double>("a", {Dim::X, 2}, units::m, {1, 2}));
-  expect_ne(d, make_1_attr<double>("a", {Dim::X, 3}, units::s, {1, 2, 3}));
-  expect_ne(d, make_1_attr<double>("a", {Dim::X, 3}, units::m, {1, 2, 4}));
-}
-
-TEST_F(Dataset_comparison_operators, single_values) {
-  auto d = make_1_values<double>("a", {Dim::X, 3}, units::m, {1, 2, 3});
-  expect_eq(d, d);
-  expect_ne(d, make_empty());
-  expect_ne(d, make_1_values<float>("a", {Dim::X, 3}, units::m, {1, 2, 3}));
-  expect_ne(d, make_1_values<double>("b", {Dim::X, 3}, units::m, {1, 2, 3}));
-  expect_ne(d, make_1_values<double>("a", {Dim::Y, 3}, units::m, {1, 2, 3}));
-  expect_ne(d, make_1_values<double>("a", {Dim::X, 2}, units::m, {1, 2}));
-  expect_ne(d, make_1_values<double>("a", {Dim::X, 3}, units::s, {1, 2, 3}));
-  expect_ne(d, make_1_values<double>("a", {Dim::X, 3}, units::m, {1, 2, 4}));
-}
-
-TEST_F(Dataset_comparison_operators, single_values_and_variances) {
-  auto d = make_1_values_and_variances<double>("a", {Dim::X, 3}, units::m,
-                                               {1, 2, 3}, {4, 5, 6});
-  expect_eq(d, d);
-  expect_ne(d, make_empty());
-  expect_ne(d, make_1_values_and_variances<float>("a", {Dim::X, 3}, units::m,
-                                                  {1, 2, 3}, {4, 5, 6}));
-  expect_ne(d, make_1_values_and_variances<double>("b", {Dim::X, 3}, units::m,
-                                                   {1, 2, 3}, {4, 5, 6}));
-  expect_ne(d, make_1_values_and_variances<double>("a", {Dim::Y, 3}, units::m,
-                                                   {1, 2, 3}, {4, 5, 6}));
-  expect_ne(d, make_1_values_and_variances<double>("a", {Dim::X, 2}, units::m,
-                                                   {1, 2}, {4, 5}));
-  expect_ne(d, make_1_values_and_variances<double>("a", {Dim::X, 3}, units::s,
-                                                   {1, 2, 3}, {4, 5, 6}));
-  expect_ne(d, make_1_values_and_variances<double>("a", {Dim::X, 3}, units::m,
-                                                   {1, 2, 4}, {4, 5, 6}));
-  expect_ne(d, make_1_values_and_variances<double>("a", {Dim::X, 3}, units::m,
-                                                   {1, 2, 3}, {4, 5, 7}));
-}
-// End baseline checks.
-
-TEST_F(Dataset_comparison_operators, empty) {
-  const auto empty = make_empty();
-  expect_eq(empty, empty);
-}
-
-TEST_F(Dataset_comparison_operators, self) {
-  expect_eq(dataset, dataset);
-  const auto copy(dataset);
-  expect_eq(copy, dataset);
-}
-
-TEST_F(Dataset_comparison_operators, extra_coord) {
-  auto extra = dataset;
-  extra.setCoord(Dim::Z, makeVariable<double>({Dim::Z, 2}));
-  expect_ne(extra, dataset);
-}
-
-TEST_F(Dataset_comparison_operators, extra_labels) {
-  auto extra = dataset;
-  extra.setLabels("extra", makeVariable<double>({Dim::Z, 2}));
-  expect_ne(extra, dataset);
-}
-
-TEST_F(Dataset_comparison_operators, extra_attr) {
-  auto extra = dataset;
-  extra.setAttr("extra", makeVariable<double>({Dim::Z, 2}));
-  expect_ne(extra, dataset);
-}
-
-TEST_F(Dataset_comparison_operators, extra_data) {
-  auto extra = dataset;
-  extra.setData("extra", makeVariable<double>({Dim::Z, 2}));
-  expect_ne(extra, dataset);
-}
-
-TEST_F(Dataset_comparison_operators, extra_variance) {
-  auto extra = dataset;
-  extra.setData("val", makeVariable<double>({Dim::X, 4}, std::vector<double>(4),
-                                            std::vector<double>(4)));
-  expect_ne(extra, dataset);
-}
-
-TEST_F(Dataset_comparison_operators, extra_sparse_values) {
-  auto extra = dataset;
-  extra.setData("sparse_coord", sparse_variable);
-  expect_ne(extra, dataset);
-}
-
-TEST_F(Dataset_comparison_operators, extra_sparse_label) {
-  auto extra = dataset;
-  extra.setSparseLabels("sparse_coord_and_val", "extra", sparse_variable);
-  expect_ne(extra, dataset);
-}
-
-TEST_F(Dataset_comparison_operators, different_coord_insertion_order) {
-  auto a = make_empty();
-  auto b = make_empty();
-  a.setCoord(Dim::X, dataset.coords()[Dim::X]);
-  a.setCoord(Dim::Y, dataset.coords()[Dim::Y]);
-  b.setCoord(Dim::Y, dataset.coords()[Dim::Y]);
-  b.setCoord(Dim::X, dataset.coords()[Dim::X]);
-  expect_eq(a, b);
-}
-
-TEST_F(Dataset_comparison_operators, different_label_insertion_order) {
-  auto a = make_empty();
-  auto b = make_empty();
-  a.setLabels("x", dataset.coords()[Dim::X]);
-  a.setLabels("y", dataset.coords()[Dim::Y]);
-  b.setLabels("y", dataset.coords()[Dim::Y]);
-  b.setLabels("x", dataset.coords()[Dim::X]);
-  expect_eq(a, b);
-}
-
-TEST_F(Dataset_comparison_operators, different_attr_insertion_order) {
-  auto a = make_empty();
-  auto b = make_empty();
-  a.setAttr("x", dataset.coords()[Dim::X]);
-  a.setAttr("y", dataset.coords()[Dim::Y]);
-  b.setAttr("y", dataset.coords()[Dim::Y]);
-  b.setAttr("x", dataset.coords()[Dim::X]);
-  expect_eq(a, b);
-}
-
-TEST_F(Dataset_comparison_operators, different_data_insertion_order) {
-  auto a = make_empty();
-  auto b = make_empty();
-  a.setData("x", dataset.coords()[Dim::X]);
-  a.setData("y", dataset.coords()[Dim::Y]);
-  b.setData("y", dataset.coords()[Dim::Y]);
-  b.setData("x", dataset.coords()[Dim::X]);
-  expect_eq(a, b);
-}
-
-TEST_F(Dataset_comparison_operators, with_sparse_dimension_data) {
-  // a and b same, c different number of sparse values
-  auto a = make_empty();
-  auto data = makeVariable<double>({Dim::X, Dimensions::Sparse});
-  const std::string var_name = "test_var";
-  data.sparseValues<double>()[0] = {1, 2, 3};
-  a.setData(var_name, data);
-  auto b = make_empty();
-  b.setData(var_name, data);
-  expect_eq(a, b);
-  data.sparseValues<double>()[0] = {2, 3, 4};
-  auto c = make_empty();
-  c.setData(var_name, data);
-  expect_ne(a, c);
-  expect_ne(b, c);
-}
-
-=======
->>>>>>> 0566b7b7
-TEST(DatasetTest, construct_from_proxy) {
-  DatasetFactory3D factory;
-  const auto dataset = factory.make();
-  const DatasetConstProxy proxy(dataset);
-  Dataset from_proxy(proxy);
-  ASSERT_EQ(from_proxy, dataset);
-}
-
-TEST(DatasetTest, construct_from_slice) {
-  DatasetFactory3D factory;
-  const auto dataset = factory.make();
-  const auto slice = dataset.slice({Dim::X, 1});
-  Dataset from_slice(slice);
-  ASSERT_EQ(from_slice, dataset.slice({Dim::X, 1}));
-}
-
-TEST(DatasetTest, slice_temporary) {
-  DatasetFactory3D factory;
-  auto dataset = factory.make().slice({Dim::X, 1});
-  ASSERT_TRUE((std::is_same_v<decltype(dataset), Dataset>));
-<<<<<<< HEAD
-}
-
-class Dataset3DTest : public ::testing::Test {
-protected:
-  Dataset3DTest() : dataset(factory.make()) {}
-
-  Dataset datasetWithEdges(const std::initializer_list<Dim> &edgeDims) {
-    auto d = dataset;
-    for (const auto dim : edgeDims) {
-      auto dims = dataset.coords()[dim].dims();
-      dims.resize(dim, dims[dim] + 1);
-      d.setCoord(dim, makeRandom(dims));
-    }
-    return d;
-  }
-
-  DatasetFactory3D factory;
-  Dataset dataset;
-};
-
-TEST_F(Dataset3DTest, dimension_extent_check_replace_with_edge_coord) {
-  auto edge_coord = dataset;
-  ASSERT_NO_THROW(edge_coord.setCoord(Dim::X, makeRandom({Dim::X, 5})));
-  ASSERT_NE(edge_coord["data_xyz"], dataset["data_xyz"]);
-  // Cannot incrementally grow.
-  ASSERT_ANY_THROW(edge_coord.setCoord(Dim::X, makeRandom({Dim::X, 6})));
-  // Minor implementation shortcoming: Currently we cannot go back to non-edges.
-  ASSERT_ANY_THROW(edge_coord.setCoord(Dim::X, makeRandom({Dim::X, 4})));
-}
-
-TEST_F(Dataset3DTest,
-       dimension_extent_check_prevents_non_edge_coord_with_edge_data) {
-  // If we reduce the X extent to 3 we would have data defined at the edges, but
-  // the coord is not. This is forbidden.
-  ASSERT_ANY_THROW(dataset.setCoord(Dim::X, makeRandom({Dim::X, 3})));
-  // We *can* set data with X extent 3. The X coord is now bin edges, and other
-  // data is defined on the edges.
-  ASSERT_NO_THROW(dataset.setData("non_edge_data", makeRandom({Dim::X, 3})));
-  // Now the X extent of the dataset is 3, but since we have data on the edges
-  // we still cannot change the coord to non-edges.
-  ASSERT_ANY_THROW(dataset.setCoord(Dim::X, makeRandom({Dim::X, 3})));
-}
-
-TEST_F(Dataset3DTest,
-       dimension_extent_check_prevents_setting_edge_data_without_edge_coord) {
-  ASSERT_ANY_THROW(dataset.setData("edge_data", makeRandom({Dim::X, 5})));
-  ASSERT_NO_THROW(dataset.setCoord(Dim::X, makeRandom({Dim::X, 5})));
-  ASSERT_NO_THROW(dataset.setData("edge_data", makeRandom({Dim::X, 5})));
-}
-
-TEST_F(Dataset3DTest, dimension_extent_check_non_coord_dimension_fail) {
-  // This is the Y coordinate but has extra extent in X.
-  ASSERT_ANY_THROW(
-      dataset.setCoord(Dim::Y, makeRandom({{Dim::X, 5}, {Dim::Y, 5}})));
-}
-
-TEST_F(Dataset3DTest, data_check_upon_setting_sparse_coordinates) {
-
-  Dataset sparse;
-  auto data_var = makeVariable<double>({Dim::X, Dimensions::Sparse});
-  data_var.sparseValues<double>()[0] = {1, 1, 1};
-  auto coords_var = makeVariable<double>({Dim::X, Dimensions::Sparse});
-  coords_var.sparseValues<double>()[0] = {1, 2, 3};
-  sparse.setData("sparse_x", data_var);
-  // The following should be OK. Data is sparse.
-  sparse.setSparseCoord("sparse_x", coords_var);
-
-  // Check with dense data
-  ASSERT_THROW(
-      dataset.setSparseCoord(
-          "data_x", makeVariable<double>({Dim::X, Dimensions::Sparse})),
-      std::runtime_error);
-}
-
-TEST_F(Dataset3DTest, dimension_extent_check_labels_dimension_fail) {
-  // We cannot have labels on edges unless the coords are also edges. Note the
-  // slight inconsistency though: Labels are typically though of as being for a
-  // particular dimension (the inner one), but we can have labels on edges also
-  // for the other dimensions (x in this case), just like data.
-  ASSERT_ANY_THROW(
-      dataset.setLabels("bad_labels", makeRandom({{Dim::X, 4}, {Dim::Y, 6}})));
-  ASSERT_ANY_THROW(
-      dataset.setLabels("bad_labels", makeRandom({{Dim::X, 5}, {Dim::Y, 5}})));
-  dataset.setCoord(Dim::Y, makeRandom({{Dim::X, 4}, {Dim::Y, 6}}));
-  ASSERT_ANY_THROW(
-      dataset.setLabels("bad_labels", makeRandom({{Dim::X, 5}, {Dim::Y, 5}})));
-  dataset.setCoord(Dim::X, makeRandom({Dim::X, 5}));
-  ASSERT_NO_THROW(
-      dataset.setLabels("good_labels", makeRandom({{Dim::X, 5}, {Dim::Y, 5}})));
-  ASSERT_NO_THROW(
-      dataset.setLabels("good_labels", makeRandom({{Dim::X, 5}, {Dim::Y, 6}})));
-  ASSERT_NO_THROW(
-      dataset.setLabels("good_labels", makeRandom({{Dim::X, 4}, {Dim::Y, 6}})));
-  ASSERT_NO_THROW(
-      dataset.setLabels("good_labels", makeRandom({{Dim::X, 4}, {Dim::Y, 5}})));
-}
-
-class Dataset3DTest_slice_x : public Dataset3DTest,
-                              public ::testing::WithParamInterface<int> {
-protected:
-  Dataset reference(const scipp::index pos) {
-    Dataset d;
-    d.setCoord(Dim::Time, dataset.coords()[Dim::Time]);
-    d.setCoord(Dim::Y, dataset.coords()[Dim::Y]);
-    d.setCoord(Dim::Z, dataset.coords()[Dim::Z].slice({Dim::X, pos}));
-    d.setLabels("labels_xy",
-                dataset.labels()["labels_xy"].slice({Dim::X, pos}));
-    d.setLabels("labels_z", dataset.labels()["labels_z"]);
-    d.setAttr("attr_scalar", dataset.attrs()["attr_scalar"]);
-    d.setData("values_x", dataset["values_x"].data().slice({Dim::X, pos}));
-    d.setData("data_x", dataset["data_x"].data().slice({Dim::X, pos}));
-    d.setData("data_xy", dataset["data_xy"].data().slice({Dim::X, pos}));
-    d.setData("data_zyx", dataset["data_zyx"].data().slice({Dim::X, pos}));
-    d.setData("data_xyz", dataset["data_xyz"].data().slice({Dim::X, pos}));
-    return d;
-  }
-};
-class Dataset3DTest_slice_y : public Dataset3DTest,
-                              public ::testing::WithParamInterface<int> {};
-class Dataset3DTest_slice_z : public Dataset3DTest,
-                              public ::testing::WithParamInterface<int> {};
-class Dataset3DTest_slice_sparse : public Dataset3DTest,
-                                   public ::testing::WithParamInterface<int> {};
-
-class Dataset3DTest_slice_range_x : public Dataset3DTest,
-                                    public ::testing::WithParamInterface<
-                                        std::pair<scipp::index, scipp::index>> {
-};
-class Dataset3DTest_slice_range_y : public Dataset3DTest,
-                                    public ::testing::WithParamInterface<
-                                        std::pair<scipp::index, scipp::index>> {
-protected:
-  Dataset reference(const scipp::index begin, const scipp::index end) {
-    Dataset d;
-    d.setCoord(Dim::Time, dataset.coords()[Dim::Time]);
-    d.setCoord(Dim::X, dataset.coords()[Dim::X]);
-    d.setCoord(Dim::Y, dataset.coords()[Dim::Y].slice({Dim::Y, begin, end}));
-    d.setCoord(Dim::Z, dataset.coords()[Dim::Z].slice({Dim::Y, begin, end}));
-    d.setLabels("labels_x", dataset.labels()["labels_x"]);
-    d.setLabels("labels_xy",
-                dataset.labels()["labels_xy"].slice({Dim::Y, begin, end}));
-    d.setLabels("labels_z", dataset.labels()["labels_z"]);
-    d.setAttr("attr_scalar", dataset.attrs()["attr_scalar"]);
-    d.setAttr("attr_x", dataset.attrs()["attr_x"]);
-    d.setData("data_xy", dataset["data_xy"].data().slice({Dim::Y, begin, end}));
-    d.setData("data_zyx",
-              dataset["data_zyx"].data().slice({Dim::Y, begin, end}));
-    d.setData("data_xyz",
-              dataset["data_xyz"].data().slice({Dim::Y, begin, end}));
-    return d;
-  }
-};
-class Dataset3DTest_slice_range_z : public Dataset3DTest,
-                                    public ::testing::WithParamInterface<
-                                        std::pair<scipp::index, scipp::index>> {
-protected:
-  Dataset reference(const scipp::index begin, const scipp::index end) {
-    Dataset d;
-    d.setCoord(Dim::Time, dataset.coords()[Dim::Time]);
-    d.setCoord(Dim::X, dataset.coords()[Dim::X]);
-    d.setCoord(Dim::Y, dataset.coords()[Dim::Y]);
-    d.setCoord(Dim::Z, dataset.coords()[Dim::Z].slice({Dim::Z, begin, end}));
-    d.setLabels("labels_x", dataset.labels()["labels_x"]);
-    d.setLabels("labels_xy", dataset.labels()["labels_xy"]);
-    d.setLabels("labels_z",
-                dataset.labels()["labels_z"].slice({Dim::Z, begin, end}));
-    d.setAttr("attr_scalar", dataset.attrs()["attr_scalar"]);
-    d.setAttr("attr_x", dataset.attrs()["attr_x"]);
-    d.setData("data_zyx",
-              dataset["data_zyx"].data().slice({Dim::Z, begin, end}));
-    d.setData("data_xyz",
-              dataset["data_xyz"].data().slice({Dim::Z, begin, end}));
-    return d;
-  }
-};
-
-/// Return all valid ranges (iterator pairs) for a container of given length.
-template <int max> constexpr auto valid_ranges() {
-  using scipp::index;
-  const auto size = max + 1;
-  std::array<std::pair<index, index>, ((size * size + size) / 2) - 1> pairs;
-  index i = 0;
-  for (index first = 0; first < max; ++first)
-    for (index second = first + 0; second <= max; ++second) {
-      pairs[i].first = first;
-      pairs[i].second = second;
-      ++i;
-    }
-  return pairs;
-}
-
-constexpr auto ranges_x = valid_ranges<4>();
-constexpr auto ranges_y = valid_ranges<5>();
-constexpr auto ranges_z = valid_ranges<6>();
-
-INSTANTIATE_TEST_SUITE_P(AllPositions, Dataset3DTest_slice_x,
-                         ::testing::Range(0, 4));
-INSTANTIATE_TEST_SUITE_P(AllPositions, Dataset3DTest_slice_y,
-                         ::testing::Range(0, 5));
-INSTANTIATE_TEST_SUITE_P(AllPositions, Dataset3DTest_slice_z,
-                         ::testing::Range(0, 6));
-
-INSTANTIATE_TEST_SUITE_P(NonEmptyRanges, Dataset3DTest_slice_range_x,
-                         ::testing::ValuesIn(ranges_x));
-INSTANTIATE_TEST_SUITE_P(NonEmptyRanges, Dataset3DTest_slice_range_y,
-                         ::testing::ValuesIn(ranges_y));
-INSTANTIATE_TEST_SUITE_P(NonEmptyRanges, Dataset3DTest_slice_range_z,
-                         ::testing::ValuesIn(ranges_z));
-INSTANTIATE_TEST_SUITE_P(AllPositions, Dataset3DTest_slice_sparse,
-                         ::testing::Range(0, 2));
-
-TEST_P(Dataset3DTest_slice_x, slice) {
-  const auto pos = GetParam();
-  EXPECT_EQ(dataset.slice({Dim::X, pos}), reference(pos));
-}
-
-TEST_P(Dataset3DTest_slice_sparse, slice) {
-  Dataset ds;
-  const auto pos = GetParam();
-  auto var = makeVariable<double>(
-      {{Dim::X, Dim::Y, Dim::Z}, {2, 2, Dimensions::Sparse}});
-  var.sparseValues<double>()[0] = {1, 2, 3};
-  var.sparseValues<double>()[1] = {4, 5, 6};
-  var.sparseValues<double>()[2] = {7};
-  var.sparseValues<double>()[3] = {8, 9};
-
-  ds.setData("xyz_data", var);
-  ds.setCoord(Dim::X, makeVariable<double>({Dim::X, 2}, {0, 1}));
-  ds.setCoord(Dim::Y, makeVariable<double>({Dim::Y, 2}, {0, 1}));
-
-  auto sliced = ds.slice({Dim::X, pos});
-  auto data = sliced["xyz_data"].data().sparseValues<double>();
-  EXPECT_EQ(data.size(), 2);
-  scipp::core::sparse_container<double> expected =
-      var.sparseValues<double>()[pos * 2];
-  EXPECT_EQ(data[0], expected);
-  expected = var.sparseValues<double>()[pos * 2 + 1];
-  EXPECT_EQ(data[1], expected);
-}
-
-TEST_P(Dataset3DTest_slice_x, slice_bin_edges) {
-  const auto pos = GetParam();
-  auto datasetWithEdges = dataset;
-  datasetWithEdges.setCoord(Dim::X, makeRandom({Dim::X, 5}));
-  EXPECT_EQ(datasetWithEdges.slice({Dim::X, pos}), reference(pos));
-  EXPECT_EQ(datasetWithEdges.slice({Dim::X, pos}),
-            dataset.slice({Dim::X, pos}));
-}
-
-TEST_P(Dataset3DTest_slice_y, slice) {
-  const auto pos = GetParam();
-  Dataset reference;
-  reference.setCoord(Dim::Time, dataset.coords()[Dim::Time]);
-  reference.setCoord(Dim::X, dataset.coords()[Dim::X]);
-  reference.setCoord(Dim::Z, dataset.coords()[Dim::Z].slice({Dim::Y, pos}));
-  reference.setLabels("labels_x", dataset.labels()["labels_x"]);
-  reference.setLabels("labels_z", dataset.labels()["labels_z"]);
-  reference.setAttr("attr_scalar", dataset.attrs()["attr_scalar"]);
-  reference.setAttr("attr_x", dataset.attrs()["attr_x"]);
-  reference.setData("data_xy", dataset["data_xy"].data().slice({Dim::Y, pos}));
-  reference.setData("data_zyx",
-                    dataset["data_zyx"].data().slice({Dim::Y, pos}));
-  reference.setData("data_xyz",
-                    dataset["data_xyz"].data().slice({Dim::Y, pos}));
-
-  EXPECT_EQ(dataset.slice({Dim::Y, pos}), reference);
-}
-
-TEST_P(Dataset3DTest_slice_z, slice) {
-  const auto pos = GetParam();
-  Dataset reference;
-  reference.setCoord(Dim::Time, dataset.coords()[Dim::Time]);
-  reference.setCoord(Dim::X, dataset.coords()[Dim::X]);
-  reference.setCoord(Dim::Y, dataset.coords()[Dim::Y]);
-  reference.setLabels("labels_x", dataset.labels()["labels_x"]);
-  reference.setLabels("labels_xy", dataset.labels()["labels_xy"]);
-  reference.setAttr("attr_scalar", dataset.attrs()["attr_scalar"]);
-  reference.setAttr("attr_x", dataset.attrs()["attr_x"]);
-  reference.setData("data_zyx",
-                    dataset["data_zyx"].data().slice({Dim::Z, pos}));
-  reference.setData("data_xyz",
-                    dataset["data_xyz"].data().slice({Dim::Z, pos}));
-
-  EXPECT_EQ(dataset.slice({Dim::Z, pos}), reference);
-}
-
-TEST_P(Dataset3DTest_slice_range_x, slice) {
-  const auto[begin, end] = GetParam();
-  Dataset reference;
-  reference.setCoord(Dim::Time, dataset.coords()[Dim::Time]);
-  reference.setCoord(Dim::X,
-                     dataset.coords()[Dim::X].slice({Dim::X, begin, end}));
-  reference.setCoord(Dim::Y, dataset.coords()[Dim::Y]);
-  reference.setCoord(Dim::Z,
-                     dataset.coords()[Dim::Z].slice({Dim::X, begin, end}));
-  reference.setLabels("labels_x",
-                      dataset.labels()["labels_x"].slice({Dim::X, begin, end}));
-  reference.setLabels(
-      "labels_xy", dataset.labels()["labels_xy"].slice({Dim::X, begin, end}));
-  reference.setLabels("labels_z", dataset.labels()["labels_z"]);
-  reference.setAttr("attr_scalar", dataset.attrs()["attr_scalar"]);
-  reference.setAttr("attr_x",
-                    dataset.attrs()["attr_x"].slice({Dim::X, begin, end}));
-  reference.setData("values_x",
-                    dataset["values_x"].data().slice({Dim::X, begin, end}));
-  reference.setData("data_x",
-                    dataset["data_x"].data().slice({Dim::X, begin, end}));
-  reference.setData("data_xy",
-                    dataset["data_xy"].data().slice({Dim::X, begin, end}));
-  reference.setData("data_zyx",
-                    dataset["data_zyx"].data().slice({Dim::X, begin, end}));
-  reference.setData("data_xyz",
-                    dataset["data_xyz"].data().slice({Dim::X, begin, end}));
-
-  EXPECT_EQ(dataset.slice({Dim::X, begin, end}), reference);
-}
-
-TEST_P(Dataset3DTest_slice_range_y, slice) {
-  const auto[begin, end] = GetParam();
-  EXPECT_EQ(dataset.slice({Dim::Y, begin, end}), reference(begin, end));
-}
-
-TEST_P(Dataset3DTest_slice_range_y, slice_with_edges) {
-  const auto[begin, end] = GetParam();
-  auto datasetWithEdges = dataset;
-  const auto yEdges = makeRandom({Dim::Y, 6});
-  datasetWithEdges.setCoord(Dim::Y, yEdges);
-  auto referenceWithEdges = reference(begin, end);
-  // Is this the correct behavior for edges also in case the range is empty?
-  referenceWithEdges.setCoord(Dim::Y, yEdges.slice({Dim::Y, begin, end + 1}));
-  EXPECT_EQ(datasetWithEdges.slice({Dim::Y, begin, end}), referenceWithEdges);
-}
-
-TEST_P(Dataset3DTest_slice_range_y, slice_with_z_edges) {
-  const auto[begin, end] = GetParam();
-  auto datasetWithEdges = dataset;
-  const auto zEdges = makeRandom({{Dim::X, 4}, {Dim::Y, 5}, {Dim::Z, 7}});
-  datasetWithEdges.setCoord(Dim::Z, zEdges);
-  auto referenceWithEdges = reference(begin, end);
-  referenceWithEdges.setCoord(Dim::Z, zEdges.slice({Dim::Y, begin, end}));
-  EXPECT_EQ(datasetWithEdges.slice({Dim::Y, begin, end}), referenceWithEdges);
-}
-
-TEST_P(Dataset3DTest_slice_range_z, slice) {
-  const auto[begin, end] = GetParam();
-  EXPECT_EQ(dataset.slice({Dim::Z, begin, end}), reference(begin, end));
-}
-
-TEST_P(Dataset3DTest_slice_range_z, slice_with_edges) {
-  const auto[begin, end] = GetParam();
-  auto datasetWithEdges = dataset;
-  const auto zEdges = makeRandom({{Dim::X, 4}, {Dim::Y, 5}, {Dim::Z, 7}});
-  datasetWithEdges.setCoord(Dim::Z, zEdges);
-  auto referenceWithEdges = reference(begin, end);
-  referenceWithEdges.setCoord(Dim::Z, zEdges.slice({Dim::Z, begin, end + 1}));
-  EXPECT_EQ(datasetWithEdges.slice({Dim::Z, begin, end}), referenceWithEdges);
-}
-
-TEST_F(Dataset3DTest, nested_slice) {
-  for (const auto dim : {Dim::X, Dim::Y, Dim::Z}) {
-    EXPECT_EQ(dataset.slice({dim, 1, 3}, {dim, 1}), dataset.slice({dim, 2}));
-  }
-}
-
-TEST_F(Dataset3DTest, nested_slice_range) {
-  for (const auto dim : {Dim::X, Dim::Y, Dim::Z}) {
-    EXPECT_EQ(dataset.slice({dim, 1, 3}, {dim, 0, 2}),
-              dataset.slice({dim, 1, 3}));
-    EXPECT_EQ(dataset.slice({dim, 1, 3}, {dim, 1, 2}),
-              dataset.slice({dim, 2, 3}));
-  }
-}
-
-TEST_F(Dataset3DTest, nested_slice_range_bin_edges) {
-  auto datasetWithEdges = dataset;
-  datasetWithEdges.setCoord(Dim::X, makeRandom({Dim::X, 5}));
-  EXPECT_EQ(datasetWithEdges.slice({Dim::X, 1, 3}, {Dim::X, 0, 2}),
-            datasetWithEdges.slice({Dim::X, 1, 3}));
-  EXPECT_EQ(datasetWithEdges.slice({Dim::X, 1, 3}, {Dim::X, 1, 2}),
-            datasetWithEdges.slice({Dim::X, 2, 3}));
-}
-
-TEST_F(Dataset3DTest, commutative_slice) {
-  EXPECT_EQ(dataset.slice({Dim::X, 1, 3}, {Dim::Y, 2}),
-            dataset.slice({Dim::Y, 2}, {Dim::X, 1, 3}));
-  EXPECT_EQ(dataset.slice({Dim::X, 1, 3}, {Dim::Y, 2}, {Dim::Z, 3, 4}),
-            dataset.slice({Dim::Y, 2}, {Dim::Z, 3, 4}, {Dim::X, 1, 3}));
-  EXPECT_EQ(dataset.slice({Dim::X, 1, 3}, {Dim::Y, 2}, {Dim::Z, 3, 4}),
-            dataset.slice({Dim::Z, 3, 4}, {Dim::Y, 2}, {Dim::X, 1, 3}));
-  EXPECT_EQ(dataset.slice({Dim::X, 1, 3}, {Dim::Y, 2}, {Dim::Z, 3, 4}),
-            dataset.slice({Dim::Z, 3, 4}, {Dim::X, 1, 3}, {Dim::Y, 2}));
-}
-
-TEST_F(Dataset3DTest, commutative_slice_range) {
-  EXPECT_EQ(dataset.slice({Dim::X, 1, 3}, {Dim::Y, 2, 4}),
-            dataset.slice({Dim::Y, 2, 4}, {Dim::X, 1, 3}));
-  EXPECT_EQ(dataset.slice({Dim::X, 1, 3}, {Dim::Y, 2, 4}, {Dim::Z, 3, 4}),
-            dataset.slice({Dim::Y, 2, 4}, {Dim::Z, 3, 4}, {Dim::X, 1, 3}));
-  EXPECT_EQ(dataset.slice({Dim::X, 1, 3}, {Dim::Y, 2, 4}, {Dim::Z, 3, 4}),
-            dataset.slice({Dim::Z, 3, 4}, {Dim::Y, 2, 4}, {Dim::X, 1, 3}));
-  EXPECT_EQ(dataset.slice({Dim::X, 1, 3}, {Dim::Y, 2, 4}, {Dim::Z, 3, 4}),
-            dataset.slice({Dim::Z, 3, 4}, {Dim::X, 1, 3}, {Dim::Y, 2, 4}));
-}
-
-template <typename T> class CoordsProxyTest : public ::testing::Test {
-protected:
-  template <class D>
-  std::conditional_t<std::is_same_v<T, CoordsProxy>, Dataset, const Dataset> &
-  access(D &dataset) {
-    return dataset;
-  }
-};
-
-using CoordsProxyTypes = ::testing::Types<CoordsProxy, CoordsConstProxy>;
-TYPED_TEST_SUITE(CoordsProxyTest, CoordsProxyTypes);
-
-TYPED_TEST(CoordsProxyTest, empty) {
-  Dataset d;
-  const auto coords = TestFixture::access(d).coords();
-  ASSERT_TRUE(coords.empty());
-  ASSERT_EQ(coords.size(), 0);
-}
-
-TYPED_TEST(CoordsProxyTest, bad_item_access) {
-  Dataset d;
-  const auto coords = TestFixture::access(d).coords();
-  ASSERT_ANY_THROW(coords[Dim::X]);
-}
-
-TYPED_TEST(CoordsProxyTest, item_access) {
-  Dataset d;
-  const auto x = makeVariable<double>({Dim::X, 3}, {1, 2, 3});
-  const auto y = makeVariable<double>({Dim::Y, 2}, {4, 5});
-  d.setCoord(Dim::X, x);
-  d.setCoord(Dim::Y, y);
-
-  const auto coords = TestFixture::access(d).coords();
-  ASSERT_EQ(coords[Dim::X], x);
-  ASSERT_EQ(coords[Dim::Y], y);
-}
-
-TYPED_TEST(CoordsProxyTest, sparse_coords_values_and_coords) {
-  Dataset d;
-  auto data = makeVariable<double>({Dim::X, Dimensions::Sparse});
-  data.sparseValues<double>()[0] = {1, 2, 3};
-  auto s_coords = makeVariable<double>({Dim::X, Dimensions::Sparse});
-  s_coords.sparseValues<double>()[0] = {4, 5, 6};
-  d.setData("test", data);
-  d.setSparseCoord("test", s_coords);
-  ASSERT_EQ(1, d["test"].coords().size());
-  auto sparseX = d["test"].coords()[Dim::X].sparseValues<double>()[0];
-  ASSERT_EQ(3, sparseX.size());
-  ASSERT_EQ(scipp::core::sparse_container<double>({4, 5, 6}), sparseX);
-}
-
-TYPED_TEST(CoordsProxyTest, iterators_empty_coords) {
-  Dataset d;
-  const auto coords = TestFixture::access(d).coords();
-
-  ASSERT_NO_THROW(coords.begin());
-  ASSERT_NO_THROW(coords.end());
-  EXPECT_EQ(coords.begin(), coords.end());
-}
-
-TYPED_TEST(CoordsProxyTest, iterators) {
-  Dataset d;
-  const auto x = makeVariable<double>({Dim::X, 3}, {1, 2, 3});
-  const auto y = makeVariable<double>({Dim::Y, 2}, {4, 5});
-  d.setCoord(Dim::X, x);
-  d.setCoord(Dim::Y, y);
-  const auto coords = TestFixture::access(d).coords();
-
-  ASSERT_NO_THROW(coords.begin());
-  ASSERT_NO_THROW(coords.end());
-
-  auto it = coords.begin();
-  ASSERT_NE(it, coords.end());
-  EXPECT_EQ(it->first, Dim::X);
-  EXPECT_EQ(it->second, x);
-
-  ASSERT_NO_THROW(++it);
-  ASSERT_NE(it, coords.end());
-  EXPECT_EQ(it->first, Dim::Y);
-  EXPECT_EQ(it->second, y);
-
-  ASSERT_NO_THROW(++it);
-  ASSERT_EQ(it, coords.end());
-}
-
-TYPED_TEST(CoordsProxyTest, slice) {
-  Dataset d;
-  const auto x = makeVariable<double>({Dim::X, 3}, {1, 2, 3});
-  const auto y = makeVariable<double>({Dim::Y, 2}, {1, 2});
-  d.setCoord(Dim::X, x);
-  d.setCoord(Dim::Y, y);
-  const auto coords = TestFixture::access(d).coords();
-
-  const auto sliceX = coords.slice({Dim::X, 1});
-  EXPECT_ANY_THROW(sliceX[Dim::X]);
-  EXPECT_EQ(sliceX[Dim::Y], y);
-
-  const auto sliceDX = coords.slice({Dim::X, 1, 2});
-  EXPECT_EQ(sliceDX[Dim::X], x.slice({Dim::X, 1, 2}));
-  EXPECT_EQ(sliceDX[Dim::Y], y);
-
-  const auto sliceY = coords.slice({Dim::Y, 1});
-  EXPECT_EQ(sliceY[Dim::X], x);
-  EXPECT_ANY_THROW(sliceY[Dim::Y]);
-
-  const auto sliceDY = coords.slice({Dim::Y, 1, 2});
-  EXPECT_EQ(sliceDY[Dim::X], x);
-  EXPECT_EQ(sliceDY[Dim::Y], y.slice({Dim::Y, 1, 2}));
-}
-
-auto make_dataset_2d_coord_x_1d_coord_y() {
-  Dataset d;
-  const auto x =
-      makeVariable<double>({{Dim::X, 3}, {Dim::Y, 2}}, {1, 2, 3, 4, 5, 6});
-  const auto y = makeVariable<double>({Dim::Y, 2}, {1, 2});
-  d.setCoord(Dim::X, x);
-  d.setCoord(Dim::Y, y);
-  return d;
-}
-
-TYPED_TEST(CoordsProxyTest, slice_2D_coord) {
-  auto d = make_dataset_2d_coord_x_1d_coord_y();
-  const auto coords = TestFixture::access(d).coords();
-
-  const auto sliceX = coords.slice({Dim::X, 1});
-  EXPECT_ANY_THROW(sliceX[Dim::X]);
-  EXPECT_EQ(sliceX[Dim::Y], coords[Dim::Y]);
-
-  const auto sliceDX = coords.slice({Dim::X, 1, 2});
-  EXPECT_EQ(sliceDX[Dim::X], coords[Dim::X].slice({Dim::X, 1, 2}));
-  EXPECT_EQ(sliceDX[Dim::Y], coords[Dim::Y]);
-
-  const auto sliceY = coords.slice({Dim::Y, 1});
-  EXPECT_EQ(sliceY[Dim::X], coords[Dim::X].slice({Dim::Y, 1}));
-  EXPECT_ANY_THROW(sliceY[Dim::Y]);
-
-  const auto sliceDY = coords.slice({Dim::Y, 1, 2});
-  EXPECT_EQ(sliceDY[Dim::X], coords[Dim::X].slice({Dim::Y, 1, 2}));
-  EXPECT_EQ(sliceDY[Dim::Y], coords[Dim::Y].slice({Dim::Y, 1, 2}));
-}
-
-auto check_slice_of_slice = [](const auto &dataset, const auto slice) {
-  EXPECT_EQ(slice[Dim::X],
-            dataset.coords()[Dim::X].slice({Dim::X, 1, 3}).slice({Dim::Y, 1}));
-  EXPECT_ANY_THROW(slice[Dim::Y]);
-};
-
-TYPED_TEST(CoordsProxyTest, slice_of_slice) {
-  auto d = make_dataset_2d_coord_x_1d_coord_y();
-  const auto cs = TestFixture::access(d).coords();
-
-  check_slice_of_slice(d, cs.slice({Dim::X, 1, 3}).slice({Dim::Y, 1}));
-  check_slice_of_slice(d, cs.slice({Dim::Y, 1}).slice({Dim::X, 1, 3}));
-  check_slice_of_slice(d, cs.slice({Dim::X, 1, 3}, {Dim::Y, 1}));
-  check_slice_of_slice(d, cs.slice({Dim::Y, 1}, {Dim::X, 1, 3}));
-}
-
-auto check_slice_of_slice_range = [](const auto &dataset, const auto slice) {
-  EXPECT_EQ(
-      slice[Dim::X],
-      dataset.coords()[Dim::X].slice({Dim::X, 1, 3}).slice({Dim::Y, 1, 2}));
-  EXPECT_EQ(slice[Dim::Y], dataset.coords()[Dim::Y].slice({Dim::Y, 1, 2}));
-};
-
-TYPED_TEST(CoordsProxyTest, slice_of_slice_range) {
-  auto d = make_dataset_2d_coord_x_1d_coord_y();
-  const auto cs = TestFixture::access(d).coords();
-
-  check_slice_of_slice_range(d, cs.slice({Dim::X, 1, 3}).slice({Dim::Y, 1, 2}));
-  check_slice_of_slice_range(d, cs.slice({Dim::Y, 1, 2}).slice({Dim::X, 1, 3}));
-  check_slice_of_slice_range(d, cs.slice({Dim::X, 1, 3}, {Dim::Y, 1, 2}));
-  check_slice_of_slice_range(d, cs.slice({Dim::Y, 1, 2}, {Dim::X, 1, 3}));
-}
-
-TEST(CoordsConstProxy, slice_return_type) {
-  const Dataset d;
-  ASSERT_TRUE((std::is_same_v<decltype(d.coords().slice({Dim::X, 0})),
-                              CoordsConstProxy>));
-}
-
-TEST(CoordsProxy, slice_return_type) {
-  Dataset d;
-  ASSERT_TRUE(
-      (std::is_same_v<decltype(d.coords().slice({Dim::X, 0})), CoordsProxy>));
-}
-
-TEST(MutableCoordsProxyTest, item_write) {
-  Dataset d;
-  const auto x = makeVariable<double>({Dim::X, 3}, {1, 2, 3});
-  const auto y = makeVariable<double>({Dim::Y, 2}, {4, 5});
-  const auto x_reference = makeVariable<double>({Dim::X, 3}, {1.5, 2.0, 3.0});
-  const auto y_reference = makeVariable<double>({Dim::Y, 2}, {4.5, 5.0});
-  d.setCoord(Dim::X, x);
-  d.setCoord(Dim::Y, y);
-
-  const auto coords = d.coords();
-  coords[Dim::X].values<double>()[0] += 0.5;
-  coords[Dim::Y].values<double>()[0] += 0.5;
-  ASSERT_EQ(coords[Dim::X], x_reference);
-  ASSERT_EQ(coords[Dim::Y], y_reference);
-}
-
-TEST(CoordsProxy, modify_slice) {
-  auto d = make_dataset_2d_coord_x_1d_coord_y();
-  const auto coords = d.coords();
-
-  const auto slice = coords.slice({Dim::X, 1, 2});
-  for (auto &x : slice[Dim::X].values<double>())
-    x = 0.0;
-
-  const auto reference =
-      makeVariable<double>({{Dim::X, 3}, {Dim::Y, 2}}, {1, 2, 0, 0, 5, 6});
-  EXPECT_EQ(d.coords()[Dim::X], reference);
-}
-
-TEST(CoordsConstProxy, slice_bin_edges_with_2D_coord) {
-  Dataset d;
-  const auto x = makeVariable<double>({{Dim::Y, 2}, {Dim::X, 2}}, {1, 2, 3, 4});
-  const auto y_edges = makeVariable<double>({Dim::Y, 3}, {1, 2, 3});
-  d.setCoord(Dim::X, x);
-  d.setCoord(Dim::Y, y_edges);
-  const auto coords = d.coords();
-
-  const auto sliceX = coords.slice({Dim::X, 1});
-  EXPECT_ANY_THROW(sliceX[Dim::X]);
-  EXPECT_EQ(sliceX[Dim::Y], coords[Dim::Y]);
-
-  const auto sliceDX = coords.slice({Dim::X, 1, 2});
-  EXPECT_EQ(sliceDX[Dim::X].dims(), Dimensions({{Dim::Y, 2}, {Dim::X, 1}}));
-  EXPECT_EQ(sliceDX[Dim::Y], coords[Dim::Y]);
-
-  const auto sliceY = coords.slice({Dim::Y, 1});
-  // TODO Would it be more consistent to preserve X with 0 thickness?
-  EXPECT_ANY_THROW(sliceY[Dim::X]);
-  EXPECT_ANY_THROW(sliceY[Dim::Y]);
-
-  const auto sliceY_edge = coords.slice({Dim::Y, 1, 2});
-  EXPECT_EQ(sliceY_edge[Dim::X], coords[Dim::X].slice({Dim::Y, 1, 1}));
-  EXPECT_EQ(sliceY_edge[Dim::Y], coords[Dim::Y].slice({Dim::Y, 1, 2}));
-
-  const auto sliceY_bin = coords.slice({Dim::Y, 1, 3});
-  EXPECT_EQ(sliceY_bin[Dim::X], coords[Dim::X].slice({Dim::Y, 1, 2}));
-  EXPECT_EQ(sliceY_bin[Dim::Y], coords[Dim::Y].slice({Dim::Y, 1, 3}));
-}
-
-// Using typed tests for common functionality of DataProxy and DataConstProxy.
-template <typename T> class DataProxyTest : public ::testing::Test {
-protected:
-  using dataset_type =
-      std::conditional_t<std::is_same_v<T, DataProxy>, Dataset, const Dataset>;
-};
-
-using DataProxyTypes = ::testing::Types<DataProxy, DataConstProxy>;
-TYPED_TEST_SUITE(DataProxyTest, DataProxyTypes);
-
-TYPED_TEST(DataProxyTest, sparse_sparseDim) {
-  Dataset d;
-  typename TestFixture::dataset_type &d_ref(d);
-
-  d.setData("dense", makeVariable<double>({}));
-  ASSERT_FALSE(d_ref["dense"].dims().sparse());
-  ASSERT_EQ(d_ref["dense"].dims().sparseDim(), Dim::Invalid);
-
-  d.setData("sparse_data",
-            makeVariable<double>({Dim::X}, {Dimensions::Sparse}));
-  ASSERT_TRUE(d_ref["sparse_data"].dims().sparse());
-  ASSERT_EQ(d_ref["sparse_data"].dims().sparseDim(), Dim::X);
-
-  d.setSparseCoord("sparse_coord",
-                   makeVariable<double>({Dim::X}, {Dimensions::Sparse}));
-  ASSERT_TRUE(d_ref["sparse_coord"].dims().sparse());
-  ASSERT_EQ(d_ref["sparse_coord"].dims().sparseDim(), Dim::X);
-}
-
-TYPED_TEST(DataProxyTest, dims) {
-  Dataset d;
-  const auto dense = makeVariable<double>({{Dim::X, 1}, {Dim::Y, 2}});
-  const auto sparse = makeVariable<double>({Dim::X, Dim::Y, Dim::Z},
-                                           {1, 2, Dimensions::Sparse});
-  typename TestFixture::dataset_type &d_ref(d);
-
-  d.setData("dense", dense);
-  ASSERT_EQ(d_ref["dense"].dims(), dense.dims());
-
-  d.setData("sparse_data", sparse);
-  ASSERT_EQ(d_ref["sparse_data"].dims(), sparse.dims());
-
-  d.setSparseCoord("sparse_coord", sparse);
-  ASSERT_EQ(d_ref["sparse_coord"].dims(), sparse.dims());
-}
-
-TYPED_TEST(DataProxyTest, dims_with_extra_coords) {
-  Dataset d;
-  typename TestFixture::dataset_type &d_ref(d);
-  const auto x = makeVariable<double>({Dim::X, 3}, {1, 2, 3});
-  const auto y = makeVariable<double>({Dim::Y, 3}, {4, 5, 6});
-  const auto var = makeVariable<double>({Dim::X, 3});
-  d.setCoord(Dim::X, x);
-  d.setCoord(Dim::Y, y);
-  d.setData("a", var);
-
-  ASSERT_EQ(d_ref["a"].dims(), var.dims());
-}
-
-TYPED_TEST(DataProxyTest, unit) {
-  Dataset d;
-  typename TestFixture::dataset_type &d_ref(d);
-
-  d.setData("dense", makeVariable<double>({}));
-  EXPECT_EQ(d_ref["dense"].unit(), units::dimensionless);
-}
-
-TYPED_TEST(DataProxyTest, unit_access_fails_without_values) {
-  Dataset d;
-  typename TestFixture::dataset_type &d_ref(d);
-  d.setSparseCoord("sparse",
-                   makeVariable<double>({Dim::X}, {Dimensions::Sparse}));
-  EXPECT_ANY_THROW(d_ref["sparse"].unit());
-}
-
-TYPED_TEST(DataProxyTest, coords) {
-  Dataset d;
-  typename TestFixture::dataset_type &d_ref(d);
-  const auto var = makeVariable<double>({Dim::X, 3});
-  d.setCoord(Dim::X, var);
-  d.setData("a", var);
-
-  ASSERT_NO_THROW(d_ref["a"].coords());
-  ASSERT_EQ(d_ref["a"].coords(), d.coords());
-}
-
-TYPED_TEST(DataProxyTest, coords_sparse) {
-  Dataset d;
-  typename TestFixture::dataset_type &d_ref(d);
-  const auto var =
-      makeVariable<double>({Dim::X, Dim::Y}, {3, Dimensions::Sparse});
-  d.setSparseCoord("a", var);
-
-  ASSERT_NO_THROW(d_ref["a"].coords());
-  ASSERT_NE(d_ref["a"].coords(), d.coords());
-  ASSERT_EQ(d_ref["a"].coords().size(), 1);
-  ASSERT_NO_THROW(d_ref["a"].coords()[Dim::Y]);
-  ASSERT_EQ(d_ref["a"].coords()[Dim::Y], var);
-}
-
-TYPED_TEST(DataProxyTest, coords_sparse_shadow) {
-  Dataset d;
-  typename TestFixture::dataset_type &d_ref(d);
-  const auto x = makeVariable<double>({Dim::X, 3}, {1, 2, 3});
-  const auto y = makeVariable<double>({Dim::Y, 3}, {4, 5, 6});
-  const auto sparse =
-      makeVariable<double>({Dim::X, Dim::Y}, {3, Dimensions::Sparse});
-  d.setCoord(Dim::X, x);
-  d.setCoord(Dim::Y, y);
-  d.setSparseCoord("a", sparse);
-
-  ASSERT_NO_THROW(d_ref["a"].coords());
-  ASSERT_NE(d_ref["a"].coords(), d.coords());
-  ASSERT_EQ(d_ref["a"].coords().size(), 2);
-  ASSERT_NO_THROW(d_ref["a"].coords()[Dim::X]);
-  ASSERT_NO_THROW(d_ref["a"].coords()[Dim::Y]);
-  ASSERT_EQ(d_ref["a"].coords()[Dim::X], x);
-  ASSERT_NE(d_ref["a"].coords()[Dim::Y], y);
-  ASSERT_EQ(d_ref["a"].coords()[Dim::Y], sparse);
-}
-
-TYPED_TEST(DataProxyTest, coords_sparse_shadow_even_if_no_coord) {
-  Dataset d;
-  typename TestFixture::dataset_type &d_ref(d);
-  const auto x = makeVariable<double>({Dim::X, 3}, {1, 2, 3});
-  const auto y = makeVariable<double>({Dim::Y, 3}, {4, 5, 6});
-  const auto sparse =
-      makeVariable<double>({Dim::X, Dim::Y}, {3, Dimensions::Sparse});
-  d.setCoord(Dim::X, x);
-  d.setCoord(Dim::Y, y);
-  d.setData("a", sparse);
-
-  ASSERT_NO_THROW(d_ref["a"].coords());
-  // Dim::Y is sparse, so the global (non-sparse) Y coordinate does not make
-  // sense and is thus hidden.
-  ASSERT_NE(d_ref["a"].coords(), d.coords());
-  ASSERT_EQ(d_ref["a"].coords().size(), 1);
-  ASSERT_NO_THROW(d_ref["a"].coords()[Dim::X]);
-  ASSERT_ANY_THROW(d_ref["a"].coords()[Dim::Y]);
-  ASSERT_EQ(d_ref["a"].coords()[Dim::X], x);
-}
-
-TYPED_TEST(DataProxyTest, coords_contains_only_relevant) {
-  Dataset d;
-  typename TestFixture::dataset_type &d_ref(d);
-  const auto x = makeVariable<double>({Dim::X, 3}, {1, 2, 3});
-  const auto y = makeVariable<double>({Dim::Y, 3}, {4, 5, 6});
-  const auto var = makeVariable<double>({Dim::X, 3});
-  d.setCoord(Dim::X, x);
-  d.setCoord(Dim::Y, y);
-  d.setData("a", var);
-  const auto coords = d_ref["a"].coords();
-
-  ASSERT_NE(coords, d.coords());
-  ASSERT_EQ(coords.size(), 1);
-  ASSERT_NO_THROW(coords[Dim::X]);
-  ASSERT_EQ(coords[Dim::X], x);
-}
-
-TYPED_TEST(DataProxyTest, coords_contains_only_relevant_2d_dropped) {
-  Dataset d;
-  typename TestFixture::dataset_type &d_ref(d);
-  const auto x = makeVariable<double>({Dim::X, 3}, {1, 2, 3});
-  const auto y = makeVariable<double>({{Dim::Y, 3}, {Dim::X, 3}});
-  const auto var = makeVariable<double>({Dim::X, 3});
-  d.setCoord(Dim::X, x);
-  d.setCoord(Dim::Y, y);
-  d.setData("a", var);
-  const auto coords = d_ref["a"].coords();
-
-  ASSERT_NE(coords, d.coords());
-  ASSERT_EQ(coords.size(), 1);
-  ASSERT_NO_THROW(coords[Dim::X]);
-  ASSERT_EQ(coords[Dim::X], x);
-}
-
-TYPED_TEST(DataProxyTest,
-           coords_contains_only_relevant_2d_not_dropped_inconsistency) {
-  Dataset d;
-  typename TestFixture::dataset_type &d_ref(d);
-  const auto x = makeVariable<double>({{Dim::Y, 3}, {Dim::X, 3}});
-  const auto y = makeVariable<double>({Dim::Y, 3});
-  const auto var = makeVariable<double>({Dim::X, 3});
-  d.setCoord(Dim::X, x);
-  d.setCoord(Dim::Y, y);
-  d.setData("a", var);
-  const auto coords = d_ref["a"].coords();
-
-  // This is a very special case which is probably unlikely to occur in
-  // practice. If the coordinate depends on extra dimensions and the data is
-  // not, it implies that the coordinate cannot be for this data item, so it
-  // should be dropped... HOWEVER, the current implementation DOES NOT DROP IT.
-  // Should that be changed?
-  ASSERT_NE(coords, d.coords());
-  ASSERT_EQ(coords.size(), 1);
-  ASSERT_NO_THROW(coords[Dim::X]);
-  ASSERT_EQ(coords[Dim::X], x);
-}
-
-TYPED_TEST(DataProxyTest, hasData_hasVariances) {
-  Dataset d;
-  typename TestFixture::dataset_type &d_ref(d);
-
-  d.setData("a", makeVariable<double>({}));
-  d.setData("b", makeVariable<double>(1, 1));
-
-  ASSERT_TRUE(d_ref["a"].hasData());
-  ASSERT_FALSE(d_ref["a"].hasVariances());
-
-  ASSERT_TRUE(d_ref["b"].hasData());
-  ASSERT_TRUE(d_ref["b"].hasVariances());
-}
-
-TYPED_TEST(DataProxyTest, values_variances) {
-  Dataset d;
-  typename TestFixture::dataset_type &d_ref(d);
-  const auto var = makeVariable<double>({Dim::X, 2}, {1, 2}, {3, 4});
-  d.setData("a", var);
-
-  ASSERT_EQ(d_ref["a"].data(), var);
-  ASSERT_TRUE(equals(d_ref["a"].template values<double>(), {1, 2}));
-  ASSERT_TRUE(equals(d_ref["a"].template variances<double>(), {3, 4}));
-  ASSERT_ANY_THROW(d_ref["a"].template values<float>());
-  ASSERT_ANY_THROW(d_ref["a"].template variances<float>());
-}
-
-template <typename T> class DataProxy3DTest : public Dataset3DTest {
-protected:
-  using dataset_type =
-      std::conditional_t<std::is_same_v<T, DataProxy>, Dataset, const Dataset>;
-
-  dataset_type &dataset() { return Dataset3DTest::dataset; }
-};
-
-TYPED_TEST_SUITE(DataProxy3DTest, DataProxyTypes);
-
-// We have tests that ensure that Dataset::slice is correct (and its item access
-// returns the correct data), so we rely on that for verifying the results of
-// slicing DataProxy.
-TYPED_TEST(DataProxy3DTest, slice_single) {
-  auto &d = TestFixture::dataset();
-  for (const auto[name, item] : d) {
-    for (const auto dim : {Dim::X, Dim::Y, Dim::Z}) {
-      if (item.dims().contains(dim)) {
-        EXPECT_ANY_THROW(item.slice({dim, -1}));
-        for (scipp::index i = 0; i < item.dims()[dim]; ++i)
-          EXPECT_EQ(item.slice({dim, i}), d.slice({dim, i})[name]);
-        EXPECT_ANY_THROW(item.slice({dim, item.dims()[dim]}));
-      } else {
-        EXPECT_ANY_THROW(item.slice({dim, 0}));
-      }
-    }
-  }
-}
-
-TYPED_TEST(DataProxy3DTest, slice_length_0) {
-  auto &d = TestFixture::dataset();
-  for (const auto[name, item] : d) {
-    for (const auto dim : {Dim::X, Dim::Y, Dim::Z}) {
-      if (item.dims().contains(dim)) {
-        EXPECT_ANY_THROW(item.slice({dim, -1, -1}));
-        for (scipp::index i = 0; i < item.dims()[dim]; ++i)
-          EXPECT_EQ(item.slice({dim, i, i + 0}),
-                    d.slice({dim, i, i + 0})[name]);
-        EXPECT_ANY_THROW(
-            item.slice({dim, item.dims()[dim], item.dims()[dim] + 0}));
-      } else {
-        EXPECT_ANY_THROW(item.slice({dim, 0, 0}));
-      }
-    }
-  }
-}
-
-TYPED_TEST(DataProxy3DTest, slice_length_1) {
-  auto &d = TestFixture::dataset();
-  for (const auto[name, item] : d) {
-    for (const auto dim : {Dim::X, Dim::Y, Dim::Z}) {
-      if (item.dims().contains(dim)) {
-        EXPECT_ANY_THROW(item.slice({dim, -1, 0}));
-        for (scipp::index i = 0; i < item.dims()[dim]; ++i)
-          EXPECT_EQ(item.slice({dim, i, i + 1}),
-                    d.slice({dim, i, i + 1})[name]);
-        EXPECT_ANY_THROW(
-            item.slice({dim, item.dims()[dim], item.dims()[dim] + 1}));
-      } else {
-        EXPECT_ANY_THROW(item.slice({dim, 0, 0}));
-      }
-    }
-  }
-}
-
-TYPED_TEST(DataProxy3DTest, slice) {
-  auto &d = TestFixture::dataset();
-  for (const auto[name, item] : d) {
-    for (const auto dim : {Dim::X, Dim::Y, Dim::Z}) {
-      if (item.dims().contains(dim)) {
-        EXPECT_ANY_THROW(item.slice({dim, -1, 1}));
-        for (scipp::index i = 0; i < item.dims()[dim] - 1; ++i)
-          EXPECT_EQ(item.slice({dim, i, i + 2}),
-                    d.slice({dim, i, i + 2})[name]);
-        EXPECT_ANY_THROW(
-            item.slice({dim, item.dims()[dim], item.dims()[dim] + 2}));
-      } else {
-        EXPECT_ANY_THROW(item.slice({dim, 0, 2}));
-      }
-    }
-  }
-}
-
-TYPED_TEST(DataProxy3DTest, slice_slice_range) {
-  auto &d = TestFixture::dataset();
-  const auto slice = d.slice({Dim::X, 2, 4});
-  // Slice proxy created from DatasetProxy as opposed to directly from Dataset.
-  for (const auto[name, item] : slice) {
-    for (const auto dim : {Dim::X, Dim::Y, Dim::Z}) {
-      if (item.dims().contains(dim)) {
-        EXPECT_ANY_THROW(item.slice({dim, -1}));
-        for (scipp::index i = 0; i < item.dims()[dim]; ++i)
-          EXPECT_EQ(item.slice({dim, i}),
-                    d.slice({Dim::X, 2, 4}, {dim, i})[name]);
-        EXPECT_ANY_THROW(item.slice({dim, item.dims()[dim]}));
-      } else {
-        EXPECT_ANY_THROW(item.slice({dim, 0}));
-      }
-    }
-  }
-}
-
-TYPED_TEST(DataProxy3DTest, slice_single_with_edges) {
-  auto x = {Dim::X};
-  auto xy = {Dim::X, Dim::Y};
-  auto yz = {Dim::Y, Dim::Z};
-  auto xyz = {Dim::X, Dim::Y, Dim::Z};
-  for (const auto &edgeDims : {x, xy, yz, xyz}) {
-    typename TestFixture::dataset_type d =
-        TestFixture::datasetWithEdges(edgeDims);
-    for (const auto[name, item] : d) {
-      for (const auto dim : {Dim::X, Dim::Y, Dim::Z}) {
-        if (item.dims().contains(dim)) {
-          EXPECT_ANY_THROW(item.slice({dim, -1}));
-          for (scipp::index i = 0; i < item.dims()[dim]; ++i)
-            EXPECT_EQ(item.slice({dim, i}), d.slice({dim, i})[name]);
-          EXPECT_ANY_THROW(item.slice({dim, item.dims()[dim]}));
-        } else {
-          EXPECT_ANY_THROW(item.slice({dim, 0}));
-        }
-      }
-    }
-  }
-}
-
-TYPED_TEST(DataProxy3DTest, slice_length_0_with_edges) {
-  auto x = {Dim::X};
-  auto xy = {Dim::X, Dim::Y};
-  auto yz = {Dim::Y, Dim::Z};
-  auto xyz = {Dim::X, Dim::Y, Dim::Z};
-  for (const auto &edgeDims : {x, xy, yz, xyz}) {
-    typename TestFixture::dataset_type d =
-        TestFixture::datasetWithEdges(edgeDims);
-    for (const auto[name, item] : d) {
-      for (const auto dim : {Dim::X, Dim::Y, Dim::Z}) {
-        if (item.dims().contains(dim)) {
-          EXPECT_ANY_THROW(item.slice({dim, -1, -1}));
-          for (scipp::index i = 0; i < item.dims()[dim]; ++i) {
-            const auto slice = item.slice({dim, i, i + 0});
-            EXPECT_EQ(slice, d.slice({dim, i, i + 0})[name]);
-            if (std::set(edgeDims).count(dim)) {
-              EXPECT_EQ(slice.coords()[dim].dims()[dim], 1);
-            }
-          }
-          EXPECT_ANY_THROW(
-              item.slice({dim, item.dims()[dim], item.dims()[dim] + 0}));
-        } else {
-          EXPECT_ANY_THROW(item.slice({dim, 0, 0}));
-        }
-      }
-    }
-  }
-}
-
-TYPED_TEST(DataProxy3DTest, slice_length_1_with_edges) {
-  auto x = {Dim::X};
-  auto xy = {Dim::X, Dim::Y};
-  auto yz = {Dim::Y, Dim::Z};
-  auto xyz = {Dim::X, Dim::Y, Dim::Z};
-  for (const auto &edgeDims : {x, xy, yz, xyz}) {
-    typename TestFixture::dataset_type d =
-        TestFixture::datasetWithEdges(edgeDims);
-    for (const auto[name, item] : d) {
-      for (const auto dim : {Dim::X, Dim::Y, Dim::Z}) {
-        if (item.dims().contains(dim)) {
-          EXPECT_ANY_THROW(item.slice({dim, -1, 0}));
-          for (scipp::index i = 0; i < item.dims()[dim]; ++i) {
-            const auto slice = item.slice({dim, i, i + 1});
-            EXPECT_EQ(slice, d.slice({dim, i, i + 1})[name]);
-            if (std::set(edgeDims).count(dim)) {
-              EXPECT_EQ(slice.coords()[dim].dims()[dim], 2);
-            }
-          }
-          EXPECT_ANY_THROW(
-              item.slice({dim, item.dims()[dim], item.dims()[dim] + 1}));
-        } else {
-          EXPECT_ANY_THROW(item.slice({dim, 0, 0}));
-        }
-      }
-    }
-  }
-}
-
-TYPED_TEST(DataProxy3DTest, slice_with_edges) {
-  auto x = {Dim::X};
-  auto xy = {Dim::X, Dim::Y};
-  auto yz = {Dim::Y, Dim::Z};
-  auto xyz = {Dim::X, Dim::Y, Dim::Z};
-  for (const auto &edgeDims : {x, xy, yz, xyz}) {
-    typename TestFixture::dataset_type d =
-        TestFixture::datasetWithEdges(edgeDims);
-    for (const auto[name, item] : d) {
-      for (const auto dim : {Dim::X, Dim::Y, Dim::Z}) {
-        if (item.dims().contains(dim)) {
-          EXPECT_ANY_THROW(item.slice({dim, -1, 1}));
-          for (scipp::index i = 0; i < item.dims()[dim] - 1; ++i) {
-            const auto slice = item.slice({dim, i, i + 2});
-            EXPECT_EQ(slice, d.slice({dim, i, i + 2})[name]);
-            if (std::set(edgeDims).count(dim)) {
-              EXPECT_EQ(slice.coords()[dim].dims()[dim], 3);
-            }
-          }
-          EXPECT_ANY_THROW(
-              item.slice({dim, item.dims()[dim], item.dims()[dim] + 2}));
-        } else {
-          EXPECT_ANY_THROW(item.slice({dim, 0, 2}));
-        }
-      }
-    }
-  }
-=======
->>>>>>> 0566b7b7
 }