# ~~~
# SPDX-License-Identifier: BSD-3-Clause
# Copyright (c) 2021 Scipp contributors (https://github.com/scipp)
# ~~~
cmake_minimum_required(VERSION 3.16)
execute_process(
  COMMAND git describe --tags --abbrev=0
  WORKING_DIRECTORY "${CMAKE_SOURCE_DIR}"
  OUTPUT_VARIABLE SCIPP_VERSION
  OUTPUT_STRIP_TRAILING_WHITESPACE
)
project(
  scipp
  VERSION ${SCIPP_VERSION}
  LANGUAGES CXX
)

if(NOT CMAKE_BUILD_TYPE)
  set(CMAKE_BUILD_TYPE
      "Release"
      CACHE
        STRING
        "Choose the type of build, options are: Debug Release RelWithDebInfo MinSizeRel."
        FORCE
  )
<<<<<<< HEAD
endif(NOT CMAKE_BUILD_TYPE)

set(CMAKE_MODULE_PATH "${CMAKE_SOURCE_DIR}/cmake"
                      "${CMAKE_SOURCE_DIR}/cmake/sanitizers-cmake/cmake"
)

option(FULL_BUILD
       "Enable full build where the 'all' target includes tests and benchmarks."
       OFF
)

set(CMAKE_CXX_VISIBILITY_PRESET hidden)
set(CMAKE_VISIBILITY_INLINES_HIDDEN TRUE)
set(CMAKE_RUNTIME_OUTPUT_DIRECTORY ${PROJECT_BINARY_DIR}/bin)

execute_process(
  COMMAND conan export .
  WORKING_DIRECTORY "${CMAKE_SOURCE_DIR}/.conan-recipes/llnl-units"
                    COMMAND_ECHO STDOUT
)

# Conan dependencies
if(NOT EXISTS "${CMAKE_BINARY_DIR}/conan.cmake")
  message(
    STATUS
      "Downloading conan.cmake from https://github.com/conan-io/cmake-conan"
  )
  file(
    DOWNLOAD
    "https://raw.githubusercontent.com/conan-io/cmake-conan/v0.16.1/conan.cmake"
    "${CMAKE_BINARY_DIR}/conan.cmake"
    EXPECTED_HASH
      SHA256=396e16d0f5eabdc6a14afddbcfff62a54a7ee75c6da23f32f7a31bc85db23484
    TLS_VERIFY ON
  )
endif()

include(${CMAKE_BINARY_DIR}/conan.cmake)
list(APPEND CMAKE_MODULE_PATH ${CMAKE_BINARY_DIR})
list(APPEND CMAKE_PREFIX_PATH ${CMAKE_BINARY_DIR})

conan_cmake_autodetect(conan_settings)
conan_cmake_install(
  PATH_OR_REFERENCE ${CMAKE_SOURCE_DIR} SETTINGS ${conan_settings} BUILD
  outdated
)

find_package(Benchmark)
find_package(Boost 1.67 REQUIRED)
find_package(Eigen3 REQUIRED)
find_package(Sanitizers REQUIRED)
find_package(GTest CONFIG REQUIRED)
find_package(Python 3.7 REQUIRED COMPONENTS Interpreter Development)
find_package(pybind11 CONFIG REQUIRED)
find_package(LLNL-Units REQUIRED)

# MP : Parallel compile, add before any targets so all use it
add_compile_options($<$<CXX_COMPILER_ID:MSVC>:-MP>)

include(GoogleTest)
include(GenerateExportHeader)

option(DISABLE_MULTI_THREADING "Disable multi threading" OFF)
if(NOT DISABLE_MULTI_THREADING)
  find_package(TBB CONFIG)
endif()
if(TBB_FOUND)
  option(ENABLE_THREAD_LIMIT
         "Limit the number TBB threads. Limit number set via THREAD_LIMIT" OFF
  )
  if(ENABLE_THREAD_LIMIT)
    include(ProcessorCount)
    processorcount(N)
    set(THREAD_LIMIT
        N
        CACHE
          STRING
          "Maximum number of TBB threads if limit enabled via ENABLE_THREAD_LIMIT"
    )
  else()
    unset(THREAD_LIMIT)
  endif()
  configure_file(
    core/include/scipp/core/parallel-tbb.h core/include/scipp/core/parallel.h
  )
else()
  configure_file(
    core/include/scipp/core/parallel-fallback.h
    core/include/scipp/core/parallel.h COPYONLY
  )
endif()

option(WITH_CTEST "Enable ctest integration of tests" ON)
option(DYNAMIC_LIB "Build shared libraries" ON)
set(CMAKE_INSTALL_RPATH_USE_LINK_PATH TRUE)

include(IPO)

# Optimization flags
if(${CMAKE_CXX_COMPILER_ID} MATCHES "GNU")
  set(CMAKE_CXX_FLAGS "${CMAKE_CXX_FLAGS} --param inline-unit-growth=50")
endif()

# Get version from git-describe
execute_process(
  COMMAND git describe --tag
  WORKING_DIRECTORY "${CMAKE_SOURCE_DIR}"
  RESULT_VARIABLE HAVE_GIT_VERSION_INFO
  OUTPUT_VARIABLE GIT_VERSION_INFO OUTPUT_STRIP_TRAILING_WHITESPACE
)
if(${HAVE_GIT_VERSION_INFO} EQUAL 0)
  message(STATUS "Got version from Git: ${GIT_VERSION_INFO}")
  add_definitions(-DSCIPP_VERSION="${GIT_VERSION_INFO}")
endif()

if(NOT WIN32)
  set(CMAKE_CXX_FLAGS "${CMAKE_CXX_FLAGS} -fno-omit-frame-pointer")
  add_compile_options(
    -Wall
    -Wextra
    -Wpedantic
    -Wunused
    -Wshadow
    -Winit-self
    -Wpointer-arith
    -Woverloaded-virtual
    -Wold-style-cast
    -Wcast-qual
    -Wcast-align
    -Wno-unknown-warning-option # Avoiding clang warnings about unknown warning
    -Werror=attributes
    -Werror=maybe-uninitialized
    -Werror=uninitialized
    -Werror=return-type
  )
  add_compile_options(
    $<$<COMPILE_LANGUAGE:CXX>:-Woverloaded-virtual>
    $<$<COMPILE_LANGUAGE:CXX>:-fno-operator-names>
  )
else()
  add_compile_options(
    $<$<COMPILE_LANGUAGE:CXX>:/W4> $<$<COMPILE_LANGUAGE:CXX>:/bigobj>
  )
endif()

option(CPPCHECK "Enable running cppcheck during compilation if found." OFF)
if(CPPCHECK)
  find_program(CMAKE_CXX_CPPCHECK NAMES cppcheck REQUIRED)
endif()
if(CMAKE_CXX_CPPCHECK)
  file(MAKE_DIRECTORY ${CMAKE_BINARY_DIR}/cppcheck)
  list(
    APPEND
    CMAKE_CXX_CPPCHECK
    "--std=c++20"
    "--quiet"
    "--enable=style"
    "--inline-suppr"
    "--suppressions-list=${CMAKE_SOURCE_DIR}/cppcheck-suppressions.txt"
    "--cppcheck-build-dir=${CMAKE_BINARY_DIR}/cppcheck"
  )
endif()
# This is currently causing to many warnings, reenable when appropriate.
# add_compile_options ( -Wconversion )

# permissive- : Std compliant parsing, warnings (W3) set by CMake defaults
add_compile_options($<$<CXX_COMPILER_ID:MSVC>:-permissive->)

# Setting this to ON seems to interfere with ccache, causing full recompilation,
# defaulting to OFF for now.
option(PRECOMPILED_HEADERS "Set whether to build with precompiled headers" OFF)

enable_testing()

# Custom target for building tests. all excludes tests by default
add_custom_target(all-tests)
=======
endif()

set(CMAKE_MODULE_PATH "${CMAKE_SOURCE_DIR}/cmake")
>>>>>>> 56913315

# Custom install target for docs to depend on.
add_custom_target(
  install-scipp COMMAND cmake --build ${CMAKE_CURRENT_BINARY_DIR} --target
                        install
)

include(docs)
add_docs_target(docs BUILDER html DEPENDS install-scipp)
add_docs_target(doctest BUILDER doctest DEPENDS docs)
add_docs_target(linkcheck BUILDER linkcheck DEPENDS docs)

include(GNUInstallDirs)
set(SITE_PACKAGES_DIR
    ""
    CACHE STRING
          "Python site-packages directory to use for installing Python module."
)
if("${SITE_PACKAGES_DIR}" STREQUAL "")
  set(PYTHONDIR scipp)
  set(ARCHIVEDIR .)
else()
  file(TO_CMAKE_PATH ${SITE_PACKAGES_DIR}/scipp PYTHONDIR)
  file(TO_CMAKE_PATH ${SITE_PACKAGES_DIR} ARCHIVEDIR)
endif()
set(INCLUDEDIR ${CMAKE_INSTALL_INCLUDEDIR})

add_subdirectory(lib)

install(DIRECTORY "src/scipp/" DESTINATION ${PYTHONDIR})<|MERGE_RESOLUTION|>--- conflicted
+++ resolved
@@ -23,189 +23,15 @@
         "Choose the type of build, options are: Debug Release RelWithDebInfo MinSizeRel."
         FORCE
   )
-<<<<<<< HEAD
-endif(NOT CMAKE_BUILD_TYPE)
-
-set(CMAKE_MODULE_PATH "${CMAKE_SOURCE_DIR}/cmake"
-                      "${CMAKE_SOURCE_DIR}/cmake/sanitizers-cmake/cmake"
-)
-
-option(FULL_BUILD
-       "Enable full build where the 'all' target includes tests and benchmarks."
-       OFF
-)
-
-set(CMAKE_CXX_VISIBILITY_PRESET hidden)
-set(CMAKE_VISIBILITY_INLINES_HIDDEN TRUE)
-set(CMAKE_RUNTIME_OUTPUT_DIRECTORY ${PROJECT_BINARY_DIR}/bin)
-
-execute_process(
-  COMMAND conan export .
-  WORKING_DIRECTORY "${CMAKE_SOURCE_DIR}/.conan-recipes/llnl-units"
-                    COMMAND_ECHO STDOUT
-)
-
-# Conan dependencies
-if(NOT EXISTS "${CMAKE_BINARY_DIR}/conan.cmake")
-  message(
-    STATUS
-      "Downloading conan.cmake from https://github.com/conan-io/cmake-conan"
-  )
-  file(
-    DOWNLOAD
-    "https://raw.githubusercontent.com/conan-io/cmake-conan/v0.16.1/conan.cmake"
-    "${CMAKE_BINARY_DIR}/conan.cmake"
-    EXPECTED_HASH
-      SHA256=396e16d0f5eabdc6a14afddbcfff62a54a7ee75c6da23f32f7a31bc85db23484
-    TLS_VERIFY ON
-  )
-endif()
-
-include(${CMAKE_BINARY_DIR}/conan.cmake)
-list(APPEND CMAKE_MODULE_PATH ${CMAKE_BINARY_DIR})
-list(APPEND CMAKE_PREFIX_PATH ${CMAKE_BINARY_DIR})
-
-conan_cmake_autodetect(conan_settings)
-conan_cmake_install(
-  PATH_OR_REFERENCE ${CMAKE_SOURCE_DIR} SETTINGS ${conan_settings} BUILD
-  outdated
-)
-
-find_package(Benchmark)
-find_package(Boost 1.67 REQUIRED)
-find_package(Eigen3 REQUIRED)
-find_package(Sanitizers REQUIRED)
-find_package(GTest CONFIG REQUIRED)
-find_package(Python 3.7 REQUIRED COMPONENTS Interpreter Development)
-find_package(pybind11 CONFIG REQUIRED)
-find_package(LLNL-Units REQUIRED)
-
-# MP : Parallel compile, add before any targets so all use it
-add_compile_options($<$<CXX_COMPILER_ID:MSVC>:-MP>)
-
-include(GoogleTest)
-include(GenerateExportHeader)
-
-option(DISABLE_MULTI_THREADING "Disable multi threading" OFF)
-if(NOT DISABLE_MULTI_THREADING)
-  find_package(TBB CONFIG)
-endif()
-if(TBB_FOUND)
-  option(ENABLE_THREAD_LIMIT
-         "Limit the number TBB threads. Limit number set via THREAD_LIMIT" OFF
-  )
-  if(ENABLE_THREAD_LIMIT)
-    include(ProcessorCount)
-    processorcount(N)
-    set(THREAD_LIMIT
-        N
-        CACHE
-          STRING
-          "Maximum number of TBB threads if limit enabled via ENABLE_THREAD_LIMIT"
-    )
-  else()
-    unset(THREAD_LIMIT)
-  endif()
-  configure_file(
-    core/include/scipp/core/parallel-tbb.h core/include/scipp/core/parallel.h
-  )
-else()
-  configure_file(
-    core/include/scipp/core/parallel-fallback.h
-    core/include/scipp/core/parallel.h COPYONLY
-  )
-endif()
-
-option(WITH_CTEST "Enable ctest integration of tests" ON)
-option(DYNAMIC_LIB "Build shared libraries" ON)
-set(CMAKE_INSTALL_RPATH_USE_LINK_PATH TRUE)
-
-include(IPO)
-
-# Optimization flags
-if(${CMAKE_CXX_COMPILER_ID} MATCHES "GNU")
-  set(CMAKE_CXX_FLAGS "${CMAKE_CXX_FLAGS} --param inline-unit-growth=50")
-endif()
-
-# Get version from git-describe
-execute_process(
-  COMMAND git describe --tag
-  WORKING_DIRECTORY "${CMAKE_SOURCE_DIR}"
-  RESULT_VARIABLE HAVE_GIT_VERSION_INFO
-  OUTPUT_VARIABLE GIT_VERSION_INFO OUTPUT_STRIP_TRAILING_WHITESPACE
-)
-if(${HAVE_GIT_VERSION_INFO} EQUAL 0)
-  message(STATUS "Got version from Git: ${GIT_VERSION_INFO}")
-  add_definitions(-DSCIPP_VERSION="${GIT_VERSION_INFO}")
-endif()
-
-if(NOT WIN32)
-  set(CMAKE_CXX_FLAGS "${CMAKE_CXX_FLAGS} -fno-omit-frame-pointer")
-  add_compile_options(
-    -Wall
-    -Wextra
-    -Wpedantic
-    -Wunused
-    -Wshadow
-    -Winit-self
-    -Wpointer-arith
-    -Woverloaded-virtual
-    -Wold-style-cast
-    -Wcast-qual
-    -Wcast-align
-    -Wno-unknown-warning-option # Avoiding clang warnings about unknown warning
-    -Werror=attributes
-    -Werror=maybe-uninitialized
-    -Werror=uninitialized
-    -Werror=return-type
-  )
-  add_compile_options(
-    $<$<COMPILE_LANGUAGE:CXX>:-Woverloaded-virtual>
-    $<$<COMPILE_LANGUAGE:CXX>:-fno-operator-names>
-  )
-else()
-  add_compile_options(
-    $<$<COMPILE_LANGUAGE:CXX>:/W4> $<$<COMPILE_LANGUAGE:CXX>:/bigobj>
-  )
-endif()
-
-option(CPPCHECK "Enable running cppcheck during compilation if found." OFF)
-if(CPPCHECK)
-  find_program(CMAKE_CXX_CPPCHECK NAMES cppcheck REQUIRED)
-endif()
-if(CMAKE_CXX_CPPCHECK)
-  file(MAKE_DIRECTORY ${CMAKE_BINARY_DIR}/cppcheck)
-  list(
-    APPEND
-    CMAKE_CXX_CPPCHECK
-    "--std=c++20"
-    "--quiet"
-    "--enable=style"
-    "--inline-suppr"
-    "--suppressions-list=${CMAKE_SOURCE_DIR}/cppcheck-suppressions.txt"
-    "--cppcheck-build-dir=${CMAKE_BINARY_DIR}/cppcheck"
-  )
-endif()
-# This is currently causing to many warnings, reenable when appropriate.
-# add_compile_options ( -Wconversion )
-
-# permissive- : Std compliant parsing, warnings (W3) set by CMake defaults
-add_compile_options($<$<CXX_COMPILER_ID:MSVC>:-permissive->)
-
-# Setting this to ON seems to interfere with ccache, causing full recompilation,
-# defaulting to OFF for now.
-option(PRECOMPILED_HEADERS "Set whether to build with precompiled headers" OFF)
-
-enable_testing()
-
-# Custom target for building tests. all excludes tests by default
-add_custom_target(all-tests)
-=======
 endif()
 
 set(CMAKE_MODULE_PATH "${CMAKE_SOURCE_DIR}/cmake")
->>>>>>> 56913315
 
+else()
+  add_compile_options(
+    $<$<COMPILE_LANGUAGE:CXX>:/BIGOBJ>
+  )
+endif()
 # Custom install target for docs to depend on.
 add_custom_target(
   install-scipp COMMAND cmake --build ${CMAKE_CURRENT_BINARY_DIR} --target
