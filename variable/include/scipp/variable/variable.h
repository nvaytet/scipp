// SPDX-License-Identifier: GPL-3.0-or-later
// Copyright (c) 2020 Scipp contributors (https://github.com/scipp)
/// @file
/// @author Simon Heybrock
#pragma once

#include <optional>
#include <string>
#include <utility>
#include <vector>

#include <Eigen/Dense>

#include "variable_concept.h"

#include "scipp-variable_export.h"
#include "scipp/common/index.h"
#include "scipp/common/span.h"
#include "scipp/units/unit.h"

#include "scipp/core/dimensions.h"
#include "scipp/core/dtype.h"
#include "scipp/core/element_array.h"
#include "scipp/core/element_array_view.h"
#include "scipp/core/except.h"
#include "scipp/core/slice.h"
#include "scipp/core/tag_util.h"

#include "scipp/variable/variable_keyword_arg_constructor.h"

namespace scipp::dataset {
class DatasetConstView;
class DatasetView;
class Dataset;
class DataArray;
class DataArrayView;
class DataArrayConstView;
template <class T> typename T::view_type makeViewItem(T &);
} // namespace scipp::dataset

namespace scipp::variable {

namespace detail {
void expect0D(const Dimensions &dims);
} // namespace detail

template <class T> struct is_event_list : std::false_type {};
template <class T> struct is_event_list<event_list<T>> : std::true_type {};

class Variable;
class VariableConstView;
class VariableView;

template <class T> constexpr bool is_variable_or_view() {
  return std::is_same_v<T, Variable> || std::is_same_v<T, VariableConstView> ||
         std::is_same_v<T, VariableView>;
}

template <class T> constexpr bool is_container_or_view() {
  return std::is_same_v<T, dataset::Dataset> ||
         std::is_same_v<T, dataset::DatasetView> ||
         std::is_same_v<T, dataset::DatasetConstView> ||
         std::is_same_v<T, Variable> || std::is_same_v<T, VariableView> ||
         std::is_same_v<T, VariableConstView> ||
         std::is_same_v<T, dataset::DataArray> ||
         std::is_same_v<T, dataset::DataArrayView> ||
         std::is_same_v<T, dataset::DataArrayConstView>;
}

namespace detail {
template <class T> struct default_init {
  static T value() { return T(); }
};
// Eigen does not zero-initialize matrices (vectors), which is a recurrent
// source of bugs. Variable does zero-init instead.
template <class T, int Rows, int Cols>
struct default_init<Eigen::Matrix<T, Rows, Cols>> {
  static Eigen::Matrix<T, Rows, Cols> value() {
    return Eigen::Matrix<T, Rows, Cols>::Zero();
  }
};
} // namespace detail

template <class T, class... Ts> Variable makeVariable(Ts &&... ts);

/// Variable is a type-erased handle to any data structure representing a
/// multi-dimensional array. In addition it has a unit and a set of dimension
/// labels.
class SCIPP_VARIABLE_EXPORT Variable {
public:
  using const_view_type = VariableConstView;
  using view_type = VariableView;

  Variable() = default;
  explicit Variable(const VariableConstView &slice);
  Variable(const Variable &parent, const Dimensions &dims);
  Variable(const VariableConstView &parent, const Dimensions &dims);
  Variable(const Variable &parent, VariableConceptHandle data);
  template <class T>
  Variable(const units::Unit unit, const Dimensions &dimensions, T values,
           std::optional<T> variances);

  /// Keyword-argument constructor.
  ///
  /// This is equivalent to `makeVariable`, except that the dtype is passed at
  /// runtime as first argument instead of a template argument. `makeVariable`
  /// should be prefered where possible, since it generates less code.
  template <class... Ts> Variable(const DType &type, Ts &&... args);

  explicit operator bool() const noexcept { return m_object.operator bool(); }
  Variable operator~() const;

  units::Unit unit() const { return m_unit; }
  void setUnit(const units::Unit &unit) { m_unit = unit; }
  constexpr void expectCanSetUnit(const units::Unit &) const noexcept {}

  Dimensions dims() const && { return m_object->dims(); }
  const Dimensions &dims() const & { return m_object->dims(); }
  void setDims(const Dimensions &dimensions);

  DType dtype() const noexcept { return data().dtype(); }

  bool hasVariances() const noexcept { return data().hasVariances(); }

  template <class T> auto values() const { return scipp::span(cast<T>()); }
  template <class T> auto values() { return scipp::span(cast<T>()); }
  template <class T> auto variances() const {
    return scipp::span(cast<T>(true));
  }
  template <class T> auto variances() { return scipp::span(cast<T>(true)); }
  template <class T> const auto &value() const {
    detail::expect0D(dims());
    return values<T>()[0];
  }
  template <class T> const auto &variance() const {
    detail::expect0D(dims());
    return variances<T>()[0];
  }
  template <class T> auto &value() {
    detail::expect0D(dims());
    return values<T>()[0];
  }
  template <class T> auto &variance() {
    detail::expect0D(dims());
    return variances<T>()[0];
  }

  // ATTENTION: It is really important to avoid any function returning a
  // (Const)VariableView for rvalue Variable. Otherwise the resulting slice
  // will point to free'ed memory.
  VariableConstView slice(const Slice slice) const &;
  Variable slice(const Slice slice) const &&;
  VariableView slice(const Slice slice) &;
  Variable slice(const Slice slice) &&;

  VariableConstView reshape(const Dimensions &dims) const &;
  VariableView reshape(const Dimensions &dims) &;
  // Note: Do we have to delete the `const &&` version? Consider
  //   const Variable var;
  //   std::move(var).reshape({});
  // This calls `reshape() const &` but in this case it is not a temporary and
  // will not go out of scope, so that is ok (unless someone changes var and
  // expects the reshaped view to be still valid).
  Variable reshape(const Dimensions &dims) &&;

  VariableConstView transpose(const std::vector<Dim> &dims = {}) const &;
  VariableView transpose(const std::vector<Dim> &dims = {}) &;
  // Note: the same issue as for reshape above
  Variable transpose(const std::vector<Dim> &dims = {}) &&;
  void rename(const Dim from, const Dim to);

  bool operator==(const VariableConstView &other) const;
  bool operator!=(const VariableConstView &other) const;
  Variable operator-() const;

  Variable &operator+=(const VariableConstView &other) &;
  template <typename T, typename = std::enable_if_t<!is_variable_or_view<T>()>>
  Variable &operator+=(const T v) & {
    return *this += makeVariable<T>(Values{v});
  }

  Variable &operator-=(const VariableConstView &other) &;
  template <typename T, typename = std::enable_if_t<!is_variable_or_view<T>()>>
  Variable &operator-=(const T v) & {
    return *this -= makeVariable<T>(Values{v});
  }

  Variable &operator*=(const VariableConstView &other) &;
  template <typename T, typename = std::enable_if_t<!is_variable_or_view<T>()>>
  Variable &operator*=(const T v) & {
    return *this *= makeVariable<T>(Values{v});
  }
  template <class T>
  Variable &operator*=(const boost::units::quantity<T> &quantity) & {
    setUnit(unit() * units::Unit(T{}));
    return *this *= quantity.value();
  }

  Variable &operator/=(const VariableConstView &other) &;
  template <typename T, typename = std::enable_if_t<!is_variable_or_view<T>()>>
  Variable &operator/=(const T v) & {
    return *this /= makeVariable<T>(Values{v});
  }
  template <class T>
  Variable &operator/=(const boost::units::quantity<T> &quantity) & {
    setUnit(unit() / units::Unit(T{}));
    return *this /= quantity.value();
  }

  Variable &operator|=(const VariableConstView &other) &;
  Variable &operator&=(const VariableConstView &other) &;
  Variable &operator^=(const VariableConstView &other) &;

  const VariableConcept &data() const && = delete;
  const VariableConcept &data() const & { return *m_object; }
  VariableConcept &data() && = delete;
  VariableConcept &data() & { return *m_object; }

  void setVariances(Variable v);

private:
  template <class... Ts, class... Args>
  static Variable construct(const DType &type, Args &&... args);

  template <class T>
  const element_array<T> &cast(const bool variances = false) const;
  template <class T> element_array<T> &cast(const bool variances = false);

  units::Unit m_unit;
  VariableConceptHandle m_object;
};

/// Factory function for Variable supporting "keyword arguments"
///
/// Two styles are supported:
///     makeVariable<ElementType>(Dims, Shape, Unit, Values<T1>, Variances<T2>)
/// or
///     makeVariable<ElementType>(Dimensions, Unit, Values<T1>, Variances<T2>)
/// Unit, Values, or Variances can be omitted. The order of arguments is
/// arbitrary.
/// Example:
///     makeVariable<float>(units::Unit(units::kg),
///     Shape{1, 2}, Dims{Dim::X, Dim::Y}, Values{3, 4}).
///
/// Relation between Dims, Shape, Dimensions and actual data are as follows:
/// 1. If neither Values nor Variances are provided, resulting Variable contains
///    ONLY values of corresponding length.
/// 2. The Variances can't be provided without any Values.
/// 3. Non empty Values and/or Variances must be consistent with shape.
/// 4. If empty Values and/or Variances are provided, resulting Variable
///    contains default initialized Values and/or Variances, the way to make
///    Variable which contains both Values and Variances given length
///    uninitialised is:
///        makeVariable<T>(Dims{Dim::X}, Shape{5}, Values{}, Variances{});
template <class T, class... Ts> Variable makeVariable(Ts &&... ts) {
  detail::ArgParser<T> parser;
  (parser.parse(std::forward<Ts>(ts)), ...);
  return std::make_from_tuple<Variable>(std::move(parser.args));
}

template <class... Ts, class... Args>
Variable Variable::construct(const DType &type, Args &&... args) {
  std::array vars{core::dtype<Ts> == type
                      ? makeVariable<Ts>(std::forward<Args>(args)...)
                      : Variable()...};
  for (auto &var : vars)
    if (var)
      return std::move(var);
  throw except::TypeError("Unsupported dtype.");
}

template <class... Ts>
Variable::Variable(const DType &type, Ts &&... args)
    : Variable{
          construct<double, float, int64_t, int32_t, bool, Eigen::Vector3d,
                    Eigen::Quaterniond, std::string, event_list<double>,
                    event_list<float>, event_list<int64_t>,
                    event_list<int32_t>>(type, std::forward<Ts>(args)...)} {}

/// Non-mutable view into (a subset of) a Variable.
class SCIPP_VARIABLE_EXPORT VariableConstView {
public:
  using value_type = Variable;

  VariableConstView() = default;
  VariableConstView(const Variable &variable) : m_variable(&variable) {}
  VariableConstView(const Variable &variable, const Dimensions &dims);
  VariableConstView(const Variable &variable, const Dim dim,
                    const scipp::index begin, const scipp::index end = -1);
  VariableConstView(const VariableConstView &slice, const Dim dim,
                    const scipp::index begin, const scipp::index end = -1);

  explicit operator bool() const noexcept {
    return m_variable && m_variable->operator bool();
  }

  auto operator~() const { return m_variable->operator~(); }

  VariableConstView slice(const Slice slice) const;

  VariableConstView transpose(const std::vector<Dim> &dims = {}) const;
  // Note the return type. Reshaping a non-contiguous slice cannot return a
  // slice in general so we must return a copy of the data.
  Variable reshape(const Dimensions &dims) const;

  units::Unit unit() const { return m_variable->unit(); }

  // Note: Returning by value to avoid issues with referencing a temporary
  // (VariableView is returned by-value from DatasetSlice).
  Dimensions dims() const { return data().dims(); }

  std::vector<scipp::index> strides() const;

  DType dtype() const noexcept { return m_variable->dtype(); }

  const VariableConcept &data() const && = delete;
  const VariableConcept &data() const & {
    return m_view ? *m_view : m_variable->data();
  }

  bool hasVariances() const noexcept { return m_variable->hasVariances(); }

  // Note: This return a view object (a ElementArrayView) that does reference
  // members owner by *this. Therefore we can support this even for
  // temporaries and we do not need to delete the rvalue overload, unlike for
  // many other methods. The data is owned by the underlying variable so it
  // will not be deleted even if *this is a temporary and gets deleted.
  template <class T> auto values() const { return cast<T>(); }
  template <class T> auto variances() const { return castVariances<T>(); }
  template <class T> const auto &value() const {
    detail::expect0D(dims());
    return values<T>()[0];
  }
  template <class T> const auto &variance() const {
    detail::expect0D(dims());
    return variances<T>()[0];
  }

  bool operator==(const VariableConstView &other) const;
  bool operator!=(const VariableConstView &other) const;
  Variable operator-() const;

  auto &underlying() const { return *m_variable; }

protected:
  friend class Variable;

  template <class T> const ElementArrayView<const T> cast() const;
  template <class T> const ElementArrayView<const T> castVariances() const;

  const Variable *m_variable{nullptr};
  VariableConceptHandle m_view;
};

/** Mutable view into (a subset of) a Variable.
 *
 * By inheriting from VariableConstView any code that works for
 * VariableConstView will automatically work also for this mutable variant.*/
class SCIPP_VARIABLE_EXPORT VariableView : public VariableConstView {
public:
  VariableView() = default;
  VariableView(Variable &variable)
      : VariableConstView(variable), m_mutableVariable(&variable) {}
  VariableView(Variable &variable, const Dimensions &dims);
  VariableView(Variable &variable, const Dim dim, const scipp::index begin,
               const scipp::index end = -1);
  VariableView(const VariableView &slice, const Dim dim,
               const scipp::index begin, const scipp::index end = -1);

  VariableView slice(const Slice slice) const;

  VariableView transpose(const std::vector<Dim> &dims = {}) const;

  using VariableConstView::data;

  VariableConcept &data() const && = delete;
  VariableConcept &data() const & {
    return m_view ? *m_view : m_mutableVariable->data();
  }

  // Note: No need to delete rvalue overloads here, see VariableConstView.
  template <class T> auto values() const { return cast<T>(); }
  template <class T> auto variances() const { return castVariances<T>(); }
  template <class T> auto &value() const {
    detail::expect0D(dims());
    return values<T>()[0];
  }
  template <class T> auto &variance() const {
    detail::expect0D(dims());
    return variances<T>()[0];
  }

  // Note: We want to support things like `var(Dim::X, 0) += var2`, i.e., when
  // the left-hand-side is a temporary. This is ok since data is modified in
  // underlying Variable. However, we do not return the typical `VariableView
  // &` from these operations since that could reference a temporary. Due to the
  // way Python implements things like __iadd__ we must return an object
  // referencing the data though. We therefore return by value (this is not for
  // free since it involves a memory allocation but is probably relatively cheap
  // compared to other things). If the return by value turns out to be a
  // performance issue, another option is to have overloads for *this of types
  // `&` and `&&` with distinct return types (by reference in the first case, by
  // value in the second). In principle we may also change the implementation of
  // the Python exports to return `a` after calling `a += b` instead of
  // returning `a += b` but I am not sure how Pybind11 handles object lifetimes
  // (would this suffer from the same issue?).
  template <class T> VariableView assign(const T &other) const;

  VariableView operator+=(const VariableConstView &other) const;
  template <typename T, typename = std::enable_if_t<!is_variable_or_view<T>()>>
  VariableView operator+=(const T v) const {
    return *this += makeVariable<T>(Values{v});
  }

  VariableView operator-=(const VariableConstView &other) const;
  template <typename T, typename = std::enable_if_t<!is_variable_or_view<T>()>>
  VariableView operator-=(const T v) const {
    return *this -= makeVariable<T>(Values{v});
  }

  VariableView operator*=(const VariableConstView &other) const;
  template <typename T, typename = std::enable_if_t<!is_variable_or_view<T>()>>
  VariableView operator*=(const T v) const {
    return *this *= makeVariable<T>(Values{v});
  }

  VariableView operator/=(const VariableConstView &other) const;
  template <typename T, typename = std::enable_if_t<!is_variable_or_view<T>()>>
  VariableView operator/=(const T v) const {
    return *this /= makeVariable<T>(Values{v});
  }

  VariableView operator|=(const VariableConstView &other) const;
  VariableView operator&=(const VariableConstView &other) const;
  VariableView operator^=(const VariableConstView &other) const;

  void setVariances(Variable v) const;

  void setUnit(const units::Unit &unit) const;
  void expectCanSetUnit(const units::Unit &unit) const;
  scipp::index size() const { return data().size(); }

private:
  friend class Variable;
  friend class dataset::DataArrayConstView;
  template <class T> friend typename T::view_type dataset::makeViewItem(T &);

  // For internal use in DataArrayConstView.
  explicit VariableView(VariableConstView &&base)
      : VariableConstView(std::move(base)), m_mutableVariable{nullptr} {}

  template <class T> ElementArrayView<T> cast() const;
  template <class T> ElementArrayView<T> castVariances() const;

  Variable *m_mutableVariable{nullptr};
};

SCIPP_VARIABLE_EXPORT Variable copy(const VariableConstView &var);

SCIPP_VARIABLE_EXPORT bool is_events(const VariableConstView &var);

} // namespace scipp::variable

namespace scipp {
using variable::Dims;
using variable::makeVariable;
using variable::Shape;
using variable::Values;
using variable::Variable;
using variable::VariableConstView;
using variable::VariableView;
using variable::Variances;
} // namespace scipp
<<<<<<< HEAD

#endif // SCIPP_VARIABLE_VARIABLE_H
=======
>>>>>>> b8f406c9
<|MERGE_RESOLUTION|>--- conflicted
+++ resolved
@@ -470,9 +470,4 @@
 using variable::VariableConstView;
 using variable::VariableView;
 using variable::Variances;
-} // namespace scipp
-<<<<<<< HEAD
-
-#endif // SCIPP_VARIABLE_VARIABLE_H
-=======
->>>>>>> b8f406c9
+} // namespace scipp