// SPDX-License-Identifier: GPL-3.0-or-later
// Copyright (c) 2020 Scipp contributors (https://github.com/scipp)
/// @file
/// @author Simon Heybrock
#include <chrono>
#include <set>

#include "scipp/core/string.h"
#include "scipp/core/tag_util.h"
#include "scipp/variable/string.h"
#include "scipp/variable/variable.h"

namespace scipp::variable {

std::ostream &operator<<(std::ostream &os, const VariableConstView &variable) {
  return os << to_string(variable);
}

std::ostream &operator<<(std::ostream &os, const VariableView &variable) {
  return os << VariableConstView(variable);
}

std::ostream &operator<<(std::ostream &os, const Variable &variable) {
  return os << VariableConstView(variable);
}

constexpr const char *tab = "    ";

std::string make_dims_labels(const VariableConstView &variable,
                             const Dimensions &datasetDims) {
  const auto &dims = variable.dims();
  if (dims.empty())
    return "()";
  std::string diminfo = "(";
  for (const auto dim : dims.labels()) {
    diminfo += to_string(dim);
    if (datasetDims.contains(dim) && (datasetDims[dim] + 1 == dims[dim]))
      diminfo += " [bin-edges]";
    diminfo += ", ";
  }
  diminfo.resize(diminfo.size() - 2);
  diminfo += ")";
  return diminfo;
}

template <class T> struct ValuesToString {
  static auto apply(const VariableConstView &var) {
    return core::array_to_string(var.template values<T>(), var.unit().name());
  }
};
template <class T> struct VariancesToString {
  static auto apply(const VariableConstView &var) {
    return core::array_to_string(var.template variances<T>());
  }
};

template <template <class> class Callable, class... Args>
auto apply(const DType dtype, Args &&... args) {
  // Note that formatting via registry ignores the Callable, but custom types
  // should typically not have variances, so Callable should always be
  // `ValuesToString` in this case.
  if (formatterRegistry().contains(dtype))
    return formatterRegistry().format(args...);
  return core::callDType<Callable>(
      std::tuple<double, float, int64_t, int32_t, std::string, bool,
<<<<<<< HEAD
                 scipp::core::time_point, event_list<double>, event_list<float>,
                 event_list<int64_t>, event_list<int32_t>,
                 event_list<scipp::core::time_point>, Eigen::Vector3d,
                 Eigen::Quaterniond>{},
=======
                 event_list<double>, event_list<float>, event_list<int64_t>,
                 event_list<int32_t>, Eigen::Vector3d, Eigen::Matrix3d>{},
>>>>>>> b927ad14
      dtype, std::forward<Args>(args)...);
}

std::string format_variable(const std::string &key,
                            const VariableConstView &variable,
                            const Dimensions &datasetDims) {
  if (!variable)
    return std::string(tab) + "invalid variable\n";
  std::stringstream s;
  const std::string colSep("  ");
  s << tab << std::left << std::setw(24) << key;
  s << colSep << std::setw(9) << to_string(variable.dtype());
  s << colSep << std::setw(15) << '[' + variable.unit().name() + ']';
  s << colSep << make_dims_labels(variable, datasetDims);
  s << colSep;
  s << apply<ValuesToString>(variable.data().dtype(), variable);
  if (variable.hasVariances())
    s << colSep << apply<VariancesToString>(variable.data().dtype(), variable);
  s << '\n';
  return s.str();
}

std::string to_string(const Variable &variable) {
  return format_variable(std::string("<scipp.Variable>"), variable);
}

std::string to_string(const VariableConstView &variable) {
  return format_variable(std::string("<scipp.VariableView>"), variable);
}

std::string to_string(const std::pair<Dim, VariableConstView> &coord) {
  using units::to_string;
  return to_string(coord.first) + ":\n" + to_string(coord.second);
}

std::string to_string(const std::pair<std::string, VariableConstView> &coord) {
  return coord.first + ":\n" + to_string(coord.second);
}

void FormatterRegistry::emplace(const DType key,
                                std::unique_ptr<AbstractFormatter> formatter) {
  m_formatters.emplace(key, std::move(formatter));
}

bool FormatterRegistry::contains(const DType key) const noexcept {
  return m_formatters.find(key) != m_formatters.end();
}

std::string FormatterRegistry::format(const VariableConstView &var) const {
  return m_formatters.at(var.dtype())->format(var);
}

FormatterRegistry &formatterRegistry() {
  static FormatterRegistry registry;
  return registry;
}

} // namespace scipp::variable<|MERGE_RESOLUTION|>--- conflicted
+++ resolved
@@ -63,15 +63,10 @@
     return formatterRegistry().format(args...);
   return core::callDType<Callable>(
       std::tuple<double, float, int64_t, int32_t, std::string, bool,
-<<<<<<< HEAD
                  scipp::core::time_point, event_list<double>, event_list<float>,
                  event_list<int64_t>, event_list<int32_t>,
                  event_list<scipp::core::time_point>, Eigen::Vector3d,
-                 Eigen::Quaterniond>{},
-=======
-                 event_list<double>, event_list<float>, event_list<int64_t>,
-                 event_list<int32_t>, Eigen::Vector3d, Eigen::Matrix3d>{},
->>>>>>> b927ad14
+                 Eigen::Matrix3d>{},
       dtype, std::forward<Args>(args)...);
 }
 
